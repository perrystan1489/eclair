--- conflicted
+++ resolved
@@ -4,11 +4,7 @@
 import fr.acinq.eclair.TestConstants.{Alice, Bob}
 import fr.acinq.eclair.blockchain.{MakeFundingTx, WatchConfirmed, WatchSpent}
 import fr.acinq.eclair.channel._
-<<<<<<< HEAD
-import fr.acinq.eclair.db.DummyDb
-=======
 import fr.acinq.eclair.channel.states.StateTestsHelperMethods
->>>>>>> b8379ed4
 import fr.acinq.eclair.wire._
 import fr.acinq.eclair.{TestConstants, TestkitBaseClass}
 import org.junit.runner.RunWith
@@ -25,19 +21,8 @@
   type FixtureParam = Tuple4[TestFSMRef[State, Data, Channel], TestProbe, TestProbe, TestProbe]
 
   override def withFixture(test: OneArgTest) = {
-<<<<<<< HEAD
-    val alice2bob = TestProbe()
-    val bob2alice = TestProbe()
-    val blockchainA = system.actorOf(Props(new PeerWatcher(new TestBitcoinClient())))
-    val bob2blockchain = TestProbe()
-    val relayer = TestProbe()
-    val router = TestProbe()
-    val alice: TestFSMRef[State, Data, Channel] = TestFSMRef(new Channel(alice2bob.ref, blockchainA, router.ref, relayer.ref, new DummyDb()))
-    val bob: TestFSMRef[State, Data, Channel] = TestFSMRef(new Channel(bob2alice.ref, bob2blockchain.ref, router.ref, relayer.ref, new DummyDb()))
-=======
     val setup = init()
     import setup._
->>>>>>> b8379ed4
     val aliceInit = Init(Alice.channelParams.globalFeatures, Alice.channelParams.localFeatures)
     val bobInit = Init(Bob.channelParams.globalFeatures, Bob.channelParams.localFeatures)
     within(30 seconds) {
