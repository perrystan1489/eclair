--- conflicted
+++ resolved
@@ -1,492 +1,3 @@
-<<<<<<< HEAD
-///*
-// * Copyright 2019 ACINQ SAS
-// *
-// * Licensed under the Apache License, Version 2.0 (the "License");
-// * you may not use this file except in compliance with the License.
-// * You may obtain a copy of the License at
-// *
-// *     http://www.apache.org/licenses/LICENSE-2.0
-// *
-// * Unless required by applicable law or agreed to in writing, software
-// * distributed under the License is distributed on an "AS IS" BASIS,
-// * WITHOUT WARRANTIES OR CONDITIONS OF ANY KIND, either express or implied.
-// * See the License for the specific language governing permissions and
-// * limitations under the License.
-// */
-//
-//package fr.acinq.eclair.api
-//
-//import java.util.UUID
-//
-//import akka.actor.ActorSystem
-//import akka.http.scaladsl.model.FormData
-//import akka.http.scaladsl.model.StatusCodes._
-//import akka.http.scaladsl.model.headers.BasicHttpCredentials
-//import akka.http.scaladsl.server.Route
-//import akka.http.scaladsl.testkit.{RouteTestTimeout, ScalatestRouteTest, WSProbe}
-//import akka.stream.ActorMaterializer
-//import akka.util.Timeout
-//import de.heikoseeberger.akkahttpjson4s.Json4sSupport
-//import fr.acinq.bitcoin.Crypto.PublicKey
-//import fr.acinq.bitcoin.{Block, ByteVector32}
-//import fr.acinq.eclair._
-//import fr.acinq.eclair.db.{IncomingPayment, IncomingPaymentStatus, OutgoingPayment, OutgoingPaymentStatus}
-//import fr.acinq.eclair.io.NodeURI
-//import fr.acinq.eclair.io.Peer.PeerInfo
-//import fr.acinq.eclair.payment.Relayer.UsableBalance
-//import fr.acinq.eclair.payment.{PaymentFailed, _}
-//import fr.acinq.eclair.wire.NodeAddress
-//import org.mockito.scalatest.IdiomaticMockito
-//import org.scalatest.{FunSuite, Matchers}
-//import scodec.bits._
-//
-//import scala.concurrent.Future
-//import scala.concurrent.duration._
-//import scala.io.Source
-//import scala.reflect.ClassTag
-//import scala.util.Try
-//
-//class ApiServiceSpec extends FunSuite with ScalatestRouteTest with IdiomaticMockito with Matchers {
-//
-//  implicit val formats = JsonSupport.formats
-//  implicit val serialization = JsonSupport.serialization
-//  implicit val routeTestTimeout = RouteTestTimeout(3 seconds)
-//
-//  val aliceNodeId = PublicKey(hex"03af0ed6052cf28d670665549bc86f4b721c9fdb309d40c58f5811f63966e005d0")
-//  val bobNodeId = PublicKey(hex"039dc0e0b1d25905e44fdf6f8e89755a5e219685840d0bc1d28d3308f9628a3585")
-//
-//  class MockService(eclair: Eclair) extends Service {
-//    override val eclairApi: Eclair = eclair
-//
-//    override def password: String = "mock"
-//
-//    override implicit val actorSystem: ActorSystem = system
-//    override implicit val mat: ActorMaterializer = materializer
-//  }
-//
-//  test("API service should handle failures correctly") {
-//    val mockService = new MockService(mock[Eclair])
-//
-//    // no auth
-//    Post("/getinfo") ~>
-//      Route.seal(mockService.route) ~>
-//      check {
-//        assert(handled)
-//        assert(status == Unauthorized)
-//      }
-//
-//    // wrong auth
-//    Post("/getinfo") ~>
-//      addCredentials(BasicHttpCredentials("", mockService.password + "what!")) ~>
-//      Route.seal(mockService.route) ~>
-//      check {
-//        assert(handled)
-//        assert(status == Unauthorized)
-//      }
-//
-//    // correct auth but wrong URL
-//    Post("/mistake") ~>
-//      addCredentials(BasicHttpCredentials("", mockService.password)) ~>
-//      Route.seal(mockService.route) ~>
-//      check {
-//        assert(handled)
-//        assert(status == NotFound)
-//      }
-//
-//    // wrong param type
-//    Post("/channel", FormData(Map("channelId" -> "hey")).toEntity) ~>
-//      addCredentials(BasicHttpCredentials("", mockService.password)) ~>
-//      Route.seal(mockService.route) ~>
-//      check {
-//        assert(handled)
-//        assert(status == BadRequest)
-//        val resp = entityAs[ErrorResponse](Json4sSupport.unmarshaller, ClassTag(classOf[ErrorResponse]))
-//        assert(resp.error == "The form field 'channelId' was malformed:\nInvalid hexadecimal character 'h' at index 0")
-//      }
-//
-//    // wrong params
-//    Post("/connect", FormData("urb" -> "030bb6a5e0c6b203c7e2180fb78c7ba4bdce46126761d8201b91ddac089cdecc87@93.137.102.239:9735").toEntity) ~>
-//      addCredentials(BasicHttpCredentials("", mockService.password)) ~>
-//      Route.seal(mockService.route) ~>
-//      check {
-//        assert(handled)
-//        assert(status == BadRequest)
-//      }
-//  }
-//
-//  test("'peers' should ask the switchboard for current known peers") {
-//    val eclair = mock[Eclair]
-//    val mockService = new MockService(eclair)
-//    eclair.peersInfo()(any[Timeout]) returns Future.successful(List(
-//      PeerInfo(
-//        nodeId = aliceNodeId,
-//        state = "CONNECTED",
-//        address = Some(NodeAddress.fromParts("localhost", 9731).get.socketAddress),
-//        channels = 1),
-//      PeerInfo(
-//        nodeId = bobNodeId,
-//        state = "DISCONNECTED",
-//        address = None,
-//        channels = 1)))
-//
-//    Post("/peers") ~>
-//      addCredentials(BasicHttpCredentials("", mockService.password)) ~>
-//      Route.seal(mockService.route) ~>
-//      check {
-//        assert(handled)
-//        assert(status == OK)
-//        val response = entityAs[String]
-//        eclair.peersInfo()(any[Timeout]).wasCalled(once)
-//        matchTestJson("peers", response)
-//      }
-//  }
-//
-//  test("'usablebalances' asks relayer for current usable balances") {
-//    val eclair = mock[Eclair]
-//    val mockService = new MockService(eclair)
-//    eclair.usableBalances()(any[Timeout]) returns Future.successful(List(
-//      UsableBalance(aliceNodeId, ShortChannelId(1), 100000000 msat, 20000000 msat, isPublic = true),
-//      UsableBalance(aliceNodeId, ShortChannelId(2), 400000000 msat, 30000000 msat, isPublic = false)
-//    ))
-//
-//    Post("/usablebalances") ~>
-//      addCredentials(BasicHttpCredentials("", mockService.password)) ~>
-//      Route.seal(mockService.route) ~>
-//      check {
-//        assert(handled)
-//        assert(status == OK)
-//        val response = entityAs[String]
-//        eclair.usableBalances()(any[Timeout]).wasCalled(once)
-//        matchTestJson("usablebalances", response)
-//      }
-//  }
-//
-//  test("'getinfo' response should include this node ID") {
-//    val eclair = mock[Eclair]
-//    val mockService = new MockService(eclair)
-//    eclair.getInfoResponse()(any[Timeout]) returns Future.successful(GetInfoResponse(
-//      nodeId = aliceNodeId,
-//      alias = "alice",
-//      chainHash = ByteVector32(hex"06226e46111a0b59caaf126043eb5bbf28c34f3a5e332a1fc7b2b73cf188910f"),
-//      blockHeight = 9999,
-//      publicAddresses = NodeAddress.fromParts("localhost", 9731).get :: Nil
-//    ))
-//
-//    Post("/getinfo") ~>
-//      addCredentials(BasicHttpCredentials("", mockService.password)) ~>
-//      Route.seal(mockService.route) ~>
-//      check {
-//        assert(handled)
-//        assert(status == OK)
-//        val resp = entityAs[String]
-//        assert(resp.toString.contains(aliceNodeId.toString))
-//        eclair.getInfoResponse()(any[Timeout]).wasCalled(once)
-//        matchTestJson("getinfo", resp)
-//      }
-//  }
-//
-//  test("'close' method should accept a channelId and shortChannelId") {
-//    val shortChannelIdSerialized = "42000x27x3"
-//    val channelId = "56d7d6eda04d80138270c49709f1eadb5ab4939e5061309ccdacdb98ce637d0e"
-//
-//    val eclair = mock[Eclair]
-//    eclair.close(any, any)(any[Timeout]) returns Future.successful(aliceNodeId.toString())
-//    val mockService = new MockService(eclair)
-//
-//    Post("/close", FormData("shortChannelId" -> shortChannelIdSerialized).toEntity) ~>
-//      addCredentials(BasicHttpCredentials("", mockService.password)) ~>
-//      addHeader("Content-Type", "application/json") ~>
-//      Route.seal(mockService.route) ~>
-//      check {
-//        assert(handled)
-//        assert(status == OK)
-//        val resp = entityAs[String]
-//        assert(resp.contains(aliceNodeId.toString))
-//        eclair.close(Right(ShortChannelId(shortChannelIdSerialized)), None)(any[Timeout]).wasCalled(once)
-//        matchTestJson("close", resp)
-//      }
-//
-//    Post("/close", FormData("channelId" -> channelId).toEntity) ~>
-//      addCredentials(BasicHttpCredentials("", mockService.password)) ~>
-//      addHeader("Content-Type", "application/json") ~>
-//      Route.seal(mockService.route) ~>
-//      check {
-//        assert(handled)
-//        assert(status == OK)
-//        val resp = entityAs[String]
-//        assert(resp.contains(aliceNodeId.toString))
-//        eclair.close(Left(ByteVector32.fromValidHex(channelId)), None)(any[Timeout]).wasCalled(once)
-//        matchTestJson("close", resp)
-//      }
-//  }
-//
-//  test("'connect' method should accept an URI and a triple with nodeId/host/port") {
-//    val remoteNodeId = PublicKey(hex"030bb6a5e0c6b203c7e2180fb78c7ba4bdce46126761d8201b91ddac089cdecc87")
-//    val remoteUri = NodeURI.parse("030bb6a5e0c6b203c7e2180fb78c7ba4bdce46126761d8201b91ddac089cdecc87@93.137.102.239:9735")
-//
-//    val eclair = mock[Eclair]
-//    eclair.connect(any[Either[NodeURI, PublicKey]])(any[Timeout]) returns Future.successful("connected")
-//    val mockService = new MockService(eclair)
-//
-//    Post("/connect", FormData("nodeId" -> remoteNodeId.toString()).toEntity) ~>
-//      addCredentials(BasicHttpCredentials("", mockService.password)) ~>
-//      Route.seal(mockService.route) ~>
-//      check {
-//        assert(handled)
-//        assert(status == OK)
-//        assert(entityAs[String] == "\"connected\"")
-//        eclair.connect(Right(remoteNodeId))(any[Timeout]).wasCalled(once)
-//      }
-//
-//    Post("/connect", FormData("uri" -> remoteUri.toString).toEntity) ~>
-//      addCredentials(BasicHttpCredentials("", mockService.password)) ~>
-//      Route.seal(mockService.route) ~>
-//      check {
-//        assert(handled)
-//        assert(status == OK)
-//        assert(entityAs[String] == "\"connected\"")
-//        eclair.connect(Left(remoteUri))(any[Timeout]).wasCalled(once) // must account for the previous, identical, invocation
-//      }
-//  }
-//
-//  test("'send' method should handle payment failures") {
-//    val eclair = mock[Eclair]
-//    eclair.send(any, any, any, any, any, any, any, any)(any[Timeout]) returns Future.failed(new IllegalArgumentException("invoice has expired"))
-//    val mockService = new MockService(eclair)
-//
-//    val invoice = "lnbc12580n1pw2ywztpp554ganw404sh4yjkwnysgn3wjcxfcq7gtx53gxczkjr9nlpc3hzvqdq2wpskwctddyxqr4rqrzjqwryaup9lh50kkranzgcdnn2fgvx390wgj5jd07rwr3vxeje0glc7z9rtvqqwngqqqqqqqlgqqqqqeqqjqrrt8smgjvfj7sg38dwtr9kc9gg3era9k3t2hvq3cup0jvsrtrxuplevqgfhd3rzvhulgcxj97yjuj8gdx8mllwj4wzjd8gdjhpz3lpqqvk2plh"
-//
-//    Post("/payinvoice", FormData("invoice" -> invoice).toEntity) ~>
-//      addCredentials(BasicHttpCredentials("", mockService.password)) ~>
-//      Route.seal(mockService.route) ~>
-//      check {
-//        assert(handled)
-//        assert(status == BadRequest)
-//        val resp = entityAs[ErrorResponse](Json4sSupport.unmarshaller, ClassTag(classOf[ErrorResponse]))
-//        assert(resp.error == "invoice has expired")
-//        eclair.send(None, any, 1258000 msat, any, any, any, any, any)(any[Timeout]).wasCalled(once)
-//      }
-//  }
-//
-//  test("'send' method should correctly forward amount parameters to EclairImpl") {
-//    val invoice = "lnbc12580n1pw2ywztpp554ganw404sh4yjkwnysgn3wjcxfcq7gtx53gxczkjr9nlpc3hzvqdq2wpskwctddyxqr4rqrzjqwryaup9lh50kkranzgcdnn2fgvx390wgj5jd07rwr3vxeje0glc7z9rtvqqwngqqqqqqqlgqqqqqeqqjqrrt8smgjvfj7sg38dwtr9kc9gg3era9k3t2hvq3cup0jvsrtrxuplevqgfhd3rzvhulgcxj97yjuj8gdx8mllwj4wzjd8gdjhpz3lpqqvk2plh"
-//
-//    val eclair = mock[Eclair]
-//    eclair.send(any, any, any, any, any, any, any, any)(any[Timeout]) returns Future.successful(UUID.randomUUID())
-//    val mockService = new MockService(eclair)
-//
-//    Post("/payinvoice", FormData("invoice" -> invoice).toEntity) ~>
-//      addCredentials(BasicHttpCredentials("", mockService.password)) ~>
-//      Route.seal(mockService.route) ~>
-//      check {
-//        assert(handled)
-//        assert(status == OK)
-//        eclair.send(None, any, 1258000 msat, any, any, any, any, any)(any[Timeout]).wasCalled(once)
-//      }
-//
-//    Post("/payinvoice", FormData("invoice" -> invoice, "amountMsat" -> "123", "feeThresholdSat" -> "112233", "maxFeePct" -> "2.34", "externalId" -> "42").toEntity) ~>
-//      addCredentials(BasicHttpCredentials("", mockService.password)) ~>
-//      Route.seal(mockService.route) ~>
-//      check {
-//        assert(handled)
-//        assert(status == OK)
-//        eclair.send(Some("42"), any, 123 msat, any, any, any, Some(112233 sat), Some(2.34))(any[Timeout]).wasCalled(once)
-//      }
-//  }
-//
-//  test("'getreceivedinfo'") {
-//    val invoice = "lnbc2500u1pvjluezpp5qqqsyqcyq5rqwzqfqqqsyqcyq5rqwzqfqqqsyqcyq5rqwzqfqypqdq5xysxxatsyp3k7enxv4jsxqzpuaztrnwngzn3kdzw5hydlzf03qdgm2hdq27cqv3agm2awhz5se903vruatfhq77w3ls4evs3ch9zw97j25emudupq63nyw24cg27h2rspfj9srp"
-//    val defaultPayment = IncomingPayment(PaymentRequest.read(invoice), ByteVector32.One, 42, IncomingPaymentStatus.Pending)
-//    val eclair = mock[Eclair]
-//    val notFound = randomBytes32
-//    eclair.receivedInfo(notFound)(any) returns Future.successful(None)
-//    val pending = randomBytes32
-//    eclair.receivedInfo(pending)(any) returns Future.successful(Some(defaultPayment))
-//    val expired = randomBytes32
-//    eclair.receivedInfo(expired)(any) returns Future.successful(Some(defaultPayment.copy(status = IncomingPaymentStatus.Expired)))
-//    val received = randomBytes32
-//    eclair.receivedInfo(received)(any) returns Future.successful(Some(defaultPayment.copy(status = IncomingPaymentStatus.Received(42 msat, 45))))
-//    val mockService = new MockService(eclair)
-//
-//    Post("/getreceivedinfo", FormData("paymentHash" -> notFound.toHex).toEntity) ~>
-//      addCredentials(BasicHttpCredentials("", mockService.password)) ~>
-//      Route.seal(mockService.route) ~>
-//      check {
-//        assert(handled)
-//        assert(status == NotFound)
-//        val resp = entityAs[ErrorResponse](Json4sSupport.unmarshaller, ClassTag(classOf[ErrorResponse]))
-//        assert(resp == ErrorResponse("Not found"))
-//        eclair.receivedInfo(notFound)(any[Timeout]).wasCalled(once)
-//      }
-//
-//    Post("/getreceivedinfo", FormData("paymentHash" -> pending.toHex).toEntity) ~>
-//      addCredentials(BasicHttpCredentials("", mockService.password)) ~>
-//      Route.seal(mockService.route) ~>
-//      check {
-//        assert(handled)
-//        assert(status == OK)
-//        val response = entityAs[String]
-//        matchTestJson("received-pending", response)
-//        eclair.receivedInfo(pending)(any[Timeout]).wasCalled(once)
-//      }
-//
-//    Post("/getreceivedinfo", FormData("paymentHash" -> expired.toHex).toEntity) ~>
-//      addCredentials(BasicHttpCredentials("", mockService.password)) ~>
-//      Route.seal(mockService.route) ~>
-//      check {
-//        assert(handled)
-//        assert(status == OK)
-//        val response = entityAs[String]
-//        matchTestJson("received-expired", response)
-//        eclair.receivedInfo(expired)(any[Timeout]).wasCalled(once)
-//      }
-//
-//    Post("/getreceivedinfo", FormData("paymentHash" -> received.toHex).toEntity) ~>
-//      addCredentials(BasicHttpCredentials("", mockService.password)) ~>
-//      Route.seal(mockService.route) ~>
-//      check {
-//        assert(handled)
-//        assert(status == OK)
-//        val response = entityAs[String]
-//        matchTestJson("received-success", response)
-//        eclair.receivedInfo(received)(any[Timeout]).wasCalled(once)
-//      }
-//  }
-//
-//  test("'getsentinfo'") {
-//    val defaultPayment = OutgoingPayment(UUID.fromString("00000000-0000-0000-0000-000000000000"), UUID.fromString("11111111-1111-1111-1111-111111111111"), None, ByteVector32.Zeroes, 42 msat, aliceNodeId, 1, None, OutgoingPaymentStatus.Pending)
-//    val eclair = mock[Eclair]
-//    val pending = UUID.randomUUID()
-//    eclair.sentInfo(Left(pending))(any) returns Future.successful(Seq(defaultPayment))
-//    val failed = UUID.randomUUID()
-//    eclair.sentInfo(Left(failed))(any) returns Future.successful(Seq(defaultPayment.copy(status = OutgoingPaymentStatus.Failed(Nil, 2))))
-//    val sent = UUID.randomUUID()
-//    eclair.sentInfo(Left(sent))(any) returns Future.successful(Seq(defaultPayment.copy(status = OutgoingPaymentStatus.Succeeded(ByteVector32.One, 5 msat, Nil, 3))))
-//    val mockService = new MockService(eclair)
-//
-//    Post("/getsentinfo", FormData("id" -> pending.toString).toEntity) ~>
-//      addCredentials(BasicHttpCredentials("", mockService.password)) ~>
-//      Route.seal(mockService.route) ~>
-//      check {
-//        assert(handled)
-//        assert(status == OK)
-//        val response = entityAs[String]
-//        matchTestJson("sent-pending", response)
-//        eclair.sentInfo(Left(pending))(any[Timeout]).wasCalled(once)
-//      }
-//
-//    Post("/getsentinfo", FormData("id" -> failed.toString).toEntity) ~>
-//      addCredentials(BasicHttpCredentials("", mockService.password)) ~>
-//      Route.seal(mockService.route) ~>
-//      check {
-//        assert(handled)
-//        assert(status == OK)
-//        val response = entityAs[String]
-//        matchTestJson("sent-failed", response)
-//        eclair.sentInfo(Left(failed))(any[Timeout]).wasCalled(once)
-//      }
-//
-//    Post("/getsentinfo", FormData("id" -> sent.toString).toEntity) ~>
-//      addCredentials(BasicHttpCredentials("", mockService.password)) ~>
-//      Route.seal(mockService.route) ~>
-//      check {
-//        assert(handled)
-//        assert(status == OK)
-//        val response = entityAs[String]
-//        matchTestJson("sent-success", response)
-//        eclair.sentInfo(Left(sent))(any[Timeout]).wasCalled(once)
-//      }
-//  }
-//
-//  test("'sendtoroute' method should accept a both a json-encoded AND comma separated list of pubkeys") {
-//    val rawUUID = "487da196-a4dc-4b1e-92b4-3e5e905e9f3f"
-//    val paymentUUID = UUID.fromString(rawUUID)
-//    val externalId = UUID.randomUUID().toString
-//    val pr = PaymentRequest(Block.LivenetGenesisBlock.hash, Some(1234 msat), ByteVector32.Zeroes, randomKey, "Some invoice")
-//    val expectedRoute = List(PublicKey(hex"0217eb8243c95f5a3b7d4c5682d10de354b7007eb59b6807ae407823963c7547a9"), PublicKey(hex"0242a4ae0c5bef18048fbecf995094b74bfb0f7391418d71ed394784373f41e4f3"), PublicKey(hex"026ac9fcd64fb1aa1c491fc490634dc33da41d4a17b554e0adf1b32fee88ee9f28"))
-//    val csvNodes = "0217eb8243c95f5a3b7d4c5682d10de354b7007eb59b6807ae407823963c7547a9, 0242a4ae0c5bef18048fbecf995094b74bfb0f7391418d71ed394784373f41e4f3, 026ac9fcd64fb1aa1c491fc490634dc33da41d4a17b554e0adf1b32fee88ee9f28"
-//    val jsonNodes = serialization.write(expectedRoute)
-//
-//    val eclair = mock[Eclair]
-//    eclair.sendToRoute(any[Option[String]], any[List[PublicKey]], any[MilliSatoshi], any[ByteVector32], any[CltvExpiryDelta], any[Option[PaymentRequest]])(any[Timeout]) returns Future.successful(paymentUUID)
-//    val mockService = new MockService(eclair)
-//
-//    Post("/sendtoroute", FormData("route" -> jsonNodes, "amountMsat" -> "1234", "paymentHash" -> ByteVector32.Zeroes.toHex, "finalCltvExpiry" -> "190", "externalId" -> externalId.toString, "invoice" -> PaymentRequest.write(pr)).toEntity) ~>
-//      addCredentials(BasicHttpCredentials("", mockService.password)) ~>
-//      addHeader("Content-Type", "application/json") ~>
-//      Route.seal(mockService.route) ~>
-//      check {
-//        assert(handled)
-//        assert(status == OK)
-//        assert(entityAs[String] == "\"" + rawUUID + "\"")
-//        eclair.sendToRoute(Some(externalId), expectedRoute, 1234 msat, ByteVector32.Zeroes, CltvExpiryDelta(190), Some(pr))(any[Timeout]).wasCalled(once)
-//      }
-//
-//    // this test uses CSV encoded route
-//    Post("/sendtoroute", FormData("route" -> csvNodes, "amountMsat" -> "1234", "paymentHash" -> ByteVector32.One.toHex, "finalCltvExpiry" -> "190").toEntity) ~>
-//      addCredentials(BasicHttpCredentials("", mockService.password)) ~>
-//      addHeader("Content-Type", "application/json") ~>
-//      Route.seal(mockService.route) ~>
-//      check {
-//        assert(handled)
-//        assert(status == OK)
-//        assert(entityAs[String] == "\"" + rawUUID + "\"")
-//        eclair.sendToRoute(None, expectedRoute, 1234 msat, ByteVector32.One, CltvExpiryDelta(190), None)(any[Timeout]).wasCalled(once)
-//      }
-//  }
-//
-//  test("the websocket should return typed objects") {
-//    val mockService = new MockService(mock[Eclair])
-//    val fixedUUID = UUID.fromString("487da196-a4dc-4b1e-92b4-3e5e905e9f3f")
-//    val wsClient = WSProbe()
-//
-//    WS("/ws", wsClient.flow) ~>
-//      addCredentials(BasicHttpCredentials("", mockService.password)) ~>
-//      mockService.route ~>
-//      check {
-//        val pf = PaymentFailed(fixedUUID, ByteVector32.Zeroes, failures = Seq.empty, timestamp = 1553784963659L)
-//        val expectedSerializedPf = """{"type":"payment-failed","id":"487da196-a4dc-4b1e-92b4-3e5e905e9f3f","paymentHash":"0000000000000000000000000000000000000000000000000000000000000000","failures":[],"timestamp":1553784963659}"""
-//        assert(serialization.write(pf) === expectedSerializedPf)
-//        system.eventStream.publish(pf)
-//        wsClient.expectMessage(expectedSerializedPf)
-//
-//        val ps = PaymentSent(fixedUUID, ByteVector32.Zeroes, ByteVector32.One, Seq(PaymentSent.PartialPayment(fixedUUID, 21 msat, 1 msat, ByteVector32.Zeroes, None, 1553784337711L)))
-//        val expectedSerializedPs = """{"type":"payment-sent","id":"487da196-a4dc-4b1e-92b4-3e5e905e9f3f","paymentHash":"0000000000000000000000000000000000000000000000000000000000000000","paymentPreimage":"0100000000000000000000000000000000000000000000000000000000000000","parts":[{"id":"487da196-a4dc-4b1e-92b4-3e5e905e9f3f","amount":21,"feesPaid":1,"toChannelId":"0000000000000000000000000000000000000000000000000000000000000000","timestamp":1553784337711}]}"""
-//        assert(serialization.write(ps) === expectedSerializedPs)
-//        system.eventStream.publish(ps)
-//        wsClient.expectMessage(expectedSerializedPs)
-//
-//        val prel = PaymentRelayed(amountIn = 21 msat, amountOut = 20 msat, paymentHash = ByteVector32.Zeroes, fromChannelId = ByteVector32.Zeroes, ByteVector32.One, timestamp = 1553784963659L)
-//        val expectedSerializedPrel = """{"type":"payment-relayed","amountIn":21,"amountOut":20,"paymentHash":"0000000000000000000000000000000000000000000000000000000000000000","fromChannelId":"0000000000000000000000000000000000000000000000000000000000000000","toChannelId":"0100000000000000000000000000000000000000000000000000000000000000","timestamp":1553784963659}"""
-//        assert(serialization.write(prel) === expectedSerializedPrel)
-//        system.eventStream.publish(prel)
-//        wsClient.expectMessage(expectedSerializedPrel)
-//
-//        val precv = PaymentReceived(ByteVector32.Zeroes, Seq(PaymentReceived.PartialPayment(21 msat, ByteVector32.Zeroes, 1553784963659L)))
-//        val expectedSerializedPrecv = """{"type":"payment-received","paymentHash":"0000000000000000000000000000000000000000000000000000000000000000","parts":[{"amount":21,"fromChannelId":"0000000000000000000000000000000000000000000000000000000000000000","timestamp":1553784963659}]}"""
-//        assert(serialization.write(precv) === expectedSerializedPrecv)
-//        system.eventStream.publish(precv)
-//        wsClient.expectMessage(expectedSerializedPrecv)
-//
-//        val pset = PaymentSettlingOnChain(fixedUUID, amount = 21 msat, paymentHash = ByteVector32.One, timestamp = 1553785442676L)
-//        val expectedSerializedPset = """{"type":"payment-settling-onchain","id":"487da196-a4dc-4b1e-92b4-3e5e905e9f3f","amount":21,"paymentHash":"0100000000000000000000000000000000000000000000000000000000000000","timestamp":1553785442676}"""
-//        assert(serialization.write(pset) === expectedSerializedPset)
-//        system.eventStream.publish(pset)
-//        wsClient.expectMessage(expectedSerializedPset)
-//      }
-//  }
-//
-//  private def matchTestJson(apiName: String, response: String) = {
-//    val resource = getClass.getResourceAsStream(s"/api/$apiName")
-//    val expectedResponse = Try(Source.fromInputStream(resource).mkString).getOrElse {
-//      throw new IllegalArgumentException(s"Mock file for $apiName not found")
-//    }
-//    assert(response == expectedResponse, s"Test mock for $apiName did not match the expected response")
-//  }
-//
-//}
-=======
 /*
  * Copyright 2019 ACINQ SAS
  *
@@ -507,59 +18,58 @@
 
 import java.util.UUID
 
-import akka.actor.ActorSystem
-import akka.http.scaladsl.model.FormData
-import akka.http.scaladsl.model.StatusCodes._
-import akka.http.scaladsl.model.headers.BasicHttpCredentials
-import akka.http.scaladsl.server.Route
-import akka.http.scaladsl.testkit.{RouteTestTimeout, ScalatestRouteTest, WSProbe}
-import akka.stream.ActorMaterializer
 import akka.util.Timeout
-import de.heikoseeberger.akkahttpjson4s.Json4sSupport
+import fr.acinq.bitcoin.ByteVector32
 import fr.acinq.bitcoin.Crypto.PublicKey
-import fr.acinq.bitcoin.{Block, ByteVector32}
+import fr.acinq.eclair.{CltvExpiryDelta, Eclair, MilliSatoshi}
 import fr.acinq.eclair._
-import fr.acinq.eclair.db.{IncomingPayment, IncomingPaymentStatus, OutgoingPayment, OutgoingPaymentStatus}
 import fr.acinq.eclair.io.NodeURI
 import fr.acinq.eclair.io.Peer.PeerInfo
 import fr.acinq.eclair.payment.relay.Relayer.UsableBalance
 import fr.acinq.eclair.payment.{PaymentFailed, _}
-import fr.acinq.eclair.router.{NetworkStats, Stats}
 import fr.acinq.eclair.wire.NodeAddress
 import org.mockito.scalatest.IdiomaticMockito
-import org.scalatest.{FunSuite, Matchers}
+import org.scalatest.{FunSuite, FunSuiteLike, Matchers}
 import scodec.bits._
+import spray.http.{BasicHttpCredentials, FormData, HttpResponse}
+import spray.routing.{HttpService, Route, RoutingSettings}
+import spray.testkit.{RouteTest, ScalatestRouteTest}
+import spray.http.StatusCodes._
+import spray.httpx.unmarshalling.{Deserializer, FromResponseUnmarshaller}
 
 import scala.concurrent.Future
 import scala.concurrent.duration._
 import scala.io.Source
-import scala.reflect.ClassTag
 import scala.util.Try
 
-class ApiServiceSpec extends FunSuite with ScalatestRouteTest with IdiomaticMockito with Matchers {
-
-  implicit val formats = JsonSupport.formats
+class ApiServiceSpec extends FunSuite with ScalatestRouteTest with RouteTest with IdiomaticMockito with Matchers {
+
+  implicit val formats = JsonSupport.json4sJacksonFormats
   implicit val serialization = JsonSupport.serialization
+  implicit val unmarshaller = JsonSupport.json4sUnmarshaller[ErrorResponse]
   implicit val routeTestTimeout = RouteTestTimeout(3 seconds)
+
+  val mockPassword = "mockPassword"
 
   val aliceNodeId = PublicKey(hex"03af0ed6052cf28d670665549bc86f4b721c9fdb309d40c58f5811f63966e005d0")
   val bobNodeId = PublicKey(hex"039dc0e0b1d25905e44fdf6f8e89755a5e219685840d0bc1d28d3308f9628a3585")
 
+  implicit val errorResponseDeserializer = Deserializer.fromFunction2Converter[HttpResponse, ErrorResponse] {
+    case HttpResponse(_, entity, _, _) => serialization.read[ErrorResponse](entity.asString)
+    case _ => ???
+  }
+
   class MockService(eclair: Eclair) extends Service {
     override val eclairApi: Eclair = eclair
-
-    override def password: String = "mock"
-
-    override implicit val actorSystem: ActorSystem = system
-    override implicit val mat: ActorMaterializer = materializer
+    override val password: String = mockPassword
   }
 
   test("API service should handle failures correctly") {
-    val mockService = new MockService(mock[Eclair])
+    val service = new MockService(mock[Eclair])
 
     // no auth
     Post("/getinfo") ~>
-      Route.seal(mockService.route) ~>
+      HttpService.sealRoute(service.route) ~>
       check {
         assert(handled)
         assert(status == Unauthorized)
@@ -567,8 +77,8 @@
 
     // wrong auth
     Post("/getinfo") ~>
-      addCredentials(BasicHttpCredentials("", mockService.password + "what!")) ~>
-      Route.seal(mockService.route) ~>
+      addCredentials(BasicHttpCredentials("", mockPassword + "what!")) ~>
+      HttpService.sealRoute(service.route) ~>
       check {
         assert(handled)
         assert(status == Unauthorized)
@@ -576,38 +86,38 @@
 
     // correct auth but wrong URL
     Post("/mistake") ~>
-      addCredentials(BasicHttpCredentials("", mockService.password)) ~>
-      Route.seal(mockService.route) ~>
+      addCredentials(BasicHttpCredentials("", mockPassword)) ~>
+      HttpService.sealRoute(service.route) ~>
       check {
         assert(handled)
         assert(status == NotFound)
       }
 
     // wrong param type
-    Post("/channel", FormData(Map("channelId" -> "hey")).toEntity) ~>
-      addCredentials(BasicHttpCredentials("", mockService.password)) ~>
-      Route.seal(mockService.route) ~>
+    Post("/channel", FormData(Map("channelId" -> "hey"))) ~>
+      addCredentials(BasicHttpCredentials("", mockPassword)) ~>
+      HttpService.sealRoute(service.route) ~>
       check {
         assert(handled)
         assert(status == BadRequest)
-        val resp = entityAs[ErrorResponse](Json4sSupport.unmarshaller, ClassTag(classOf[ErrorResponse]))
-        assert(resp.error == "The form field 'channelId' was malformed:\nInvalid hexadecimal character 'h' at index 0")
+        val resp = responseAs[String]
+        assert(resp == "The form field 'channelId' was malformed:\njava.lang.IllegalArgumentException: Invalid hexadecimal character 'h' at index 0")
       }
 
     // wrong params
-    Post("/connect", FormData("urb" -> "030bb6a5e0c6b203c7e2180fb78c7ba4bdce46126761d8201b91ddac089cdecc87@93.137.102.239:9735").toEntity) ~>
-      addCredentials(BasicHttpCredentials("", mockService.password)) ~>
-      Route.seal(mockService.route) ~>
-      check {
-        assert(handled)
-        assert(status == BadRequest)
+    Post("/connect", FormData(Map("urb" -> "030bb6a5e0c6b203c7e2180fb78c7ba4bdce46126761d8201b91ddac089cdecc87@93.137.102.239:9735"))) ~>
+      addCredentials(BasicHttpCredentials("", mockPassword)) ~>
+      HttpService.sealRoute(service.route) ~>
+      check {
+        assert(handled)
+        assert(status == InternalServerError)
       }
   }
 
   test("'peers' should ask the switchboard for current known peers") {
-    val eclair = mock[Eclair]
-    val mockService = new MockService(eclair)
-    eclair.peersInfo()(any[Timeout]) returns Future.successful(List(
+    val mockEclair = mock[Eclair]
+    val service = new MockService(mockEclair)
+    mockEclair.peersInfo()(any[Timeout]) returns Future.successful(List(
       PeerInfo(
         nodeId = aliceNodeId,
         state = "CONNECTED",
@@ -620,41 +130,43 @@
         channels = 1)))
 
     Post("/peers") ~>
-      addCredentials(BasicHttpCredentials("", mockService.password)) ~>
-      Route.seal(mockService.route) ~>
-      check {
-        assert(handled)
-        assert(status == OK)
-        val response = entityAs[String]
-        eclair.peersInfo()(any[Timeout]).wasCalled(once)
+      addCredentials(BasicHttpCredentials("", mockPassword)) ~>
+      HttpService.sealRoute(service.route) ~>
+      check {
+        assert(handled)
+        assert(status == OK)
+        val response = responseAs[String]
+        mockEclair.peersInfo()(any[Timeout]).wasCalled(once)
         matchTestJson("peers", response)
       }
   }
 
-  test("'usablebalances' asks relayer for current usable balances") {
-    val eclair = mock[Eclair]
-    val mockService = new MockService(eclair)
-    eclair.usableBalances()(any[Timeout]) returns Future.successful(List(
-      UsableBalance(aliceNodeId, ShortChannelId(1), 100000000 msat, 20000000 msat, isPublic = true),
-      UsableBalance(aliceNodeId, ShortChannelId(2), 400000000 msat, 30000000 msat, isPublic = false)
+  test("'usablebalances' asks router for current usable balances") {
+    val mockEclair = mock[Eclair]
+    val service = new MockService(mockEclair)
+
+    mockEclair.usableBalances()(any[Timeout]) returns Future.successful(List(
+      UsableBalance(canSend = 100000000 msat, canReceive = 20000000 msat, shortChannelId = ShortChannelId(1), remoteNodeId = aliceNodeId, isPublic = true),
+      UsableBalance(canSend = 400000000 msat, canReceive = 30000000 msat, shortChannelId = ShortChannelId(2), remoteNodeId = aliceNodeId, isPublic = false)
     ))
 
     Post("/usablebalances") ~>
-      addCredentials(BasicHttpCredentials("", mockService.password)) ~>
-      Route.seal(mockService.route) ~>
-      check {
-        assert(handled)
-        assert(status == OK)
-        val response = entityAs[String]
-        eclair.usableBalances()(any[Timeout]).wasCalled(once)
+      addCredentials(BasicHttpCredentials("", mockPassword)) ~>
+      HttpService.sealRoute(service.route) ~>
+      check {
+        assert(handled)
+        assert(status == OK)
+        val response = responseAs[String]
+        mockEclair.usableBalances()(any[Timeout]).wasCalled(once)
         matchTestJson("usablebalances", response)
       }
   }
 
   test("'getinfo' response should include this node ID") {
-    val eclair = mock[Eclair]
-    val mockService = new MockService(eclair)
-    eclair.getInfoResponse()(any[Timeout]) returns Future.successful(GetInfoResponse(
+    val mockEclair = mock[Eclair]
+    val service = new MockService(mockEclair)
+
+    mockEclair.getInfoResponse()(any[Timeout]) returns Future.successful(GetInfoResponse(
       nodeId = aliceNodeId,
       alias = "alice",
       chainHash = ByteVector32(hex"06226e46111a0b59caaf126043eb5bbf28c34f3a5e332a1fc7b2b73cf188910f"),
@@ -663,14 +175,14 @@
     ))
 
     Post("/getinfo") ~>
-      addCredentials(BasicHttpCredentials("", mockService.password)) ~>
-      Route.seal(mockService.route) ~>
-      check {
-        assert(handled)
-        assert(status == OK)
-        val resp = entityAs[String]
+      addCredentials(BasicHttpCredentials("", mockPassword)) ~>
+      HttpService.sealRoute(service.route) ~>
+      check {
+        assert(handled)
+        assert(status == OK)
+        val resp = responseAs[String]
         assert(resp.toString.contains(aliceNodeId.toString))
-        eclair.getInfoResponse()(any[Timeout]).wasCalled(once)
+        mockEclair.getInfoResponse()(any[Timeout]).wasCalled(once)
         matchTestJson("getinfo", resp)
       }
   }
@@ -678,34 +190,33 @@
   test("'close' method should accept a channelId and shortChannelId") {
     val shortChannelIdSerialized = "42000x27x3"
     val channelId = "56d7d6eda04d80138270c49709f1eadb5ab4939e5061309ccdacdb98ce637d0e"
-
-    val eclair = mock[Eclair]
-    eclair.close(any, any)(any[Timeout]) returns Future.successful(aliceNodeId.toString())
-    val mockService = new MockService(eclair)
-
-    Post("/close", FormData("shortChannelId" -> shortChannelIdSerialized).toEntity) ~>
-      addCredentials(BasicHttpCredentials("", mockService.password)) ~>
+    val mockEclair = mock[Eclair]
+    val service = new MockService(mockEclair)
+    mockEclair.close(any, any)(any[Timeout]) returns Future.successful(aliceNodeId.toString())
+
+    Post("/close", FormData(Map("shortChannelId" -> shortChannelIdSerialized))) ~>
+      addCredentials(BasicHttpCredentials("", mockPassword)) ~>
       addHeader("Content-Type", "application/json") ~>
-      Route.seal(mockService.route) ~>
-      check {
-        assert(handled)
-        assert(status == OK)
-        val resp = entityAs[String]
+      HttpService.sealRoute(service.route) ~>
+      check {
+        assert(handled)
+        assert(status == OK)
+        val resp = responseAs[String]
         assert(resp.contains(aliceNodeId.toString))
-        eclair.close(Right(ShortChannelId(shortChannelIdSerialized)), None)(any[Timeout]).wasCalled(once)
+        mockEclair.close(Right(ShortChannelId(shortChannelIdSerialized)), None)(any[Timeout]).wasCalled(once)
         matchTestJson("close", resp)
       }
 
-    Post("/close", FormData("channelId" -> channelId).toEntity) ~>
-      addCredentials(BasicHttpCredentials("", mockService.password)) ~>
+    Post("/close", FormData(Map("channelId" -> channelId))) ~>
+      addCredentials(BasicHttpCredentials("", mockPassword)) ~>
       addHeader("Content-Type", "application/json") ~>
-      Route.seal(mockService.route) ~>
-      check {
-        assert(handled)
-        assert(status == OK)
-        val resp = entityAs[String]
+      HttpService.sealRoute(service.route) ~>
+      check {
+        assert(handled)
+        assert(status == OK)
+        val resp = responseAs[String]
         assert(resp.contains(aliceNodeId.toString))
-        eclair.close(Left(ByteVector32.fromValidHex(channelId)), None)(any[Timeout]).wasCalled(once)
+        mockEclair.close(Left(ByteVector32.fromValidHex(channelId)), None)(any[Timeout]).wasCalled(once)
         matchTestJson("close", resp)
       }
   }
@@ -713,279 +224,127 @@
   test("'connect' method should accept an URI and a triple with nodeId/host/port") {
     val remoteNodeId = PublicKey(hex"030bb6a5e0c6b203c7e2180fb78c7ba4bdce46126761d8201b91ddac089cdecc87")
     val remoteUri = NodeURI.parse("030bb6a5e0c6b203c7e2180fb78c7ba4bdce46126761d8201b91ddac089cdecc87@93.137.102.239:9735")
-
-    val eclair = mock[Eclair]
-    eclair.connect(any[Either[NodeURI, PublicKey]])(any[Timeout]) returns Future.successful("connected")
-    val mockService = new MockService(eclair)
-
-    Post("/connect", FormData("nodeId" -> remoteNodeId.toString()).toEntity) ~>
-      addCredentials(BasicHttpCredentials("", mockService.password)) ~>
-      Route.seal(mockService.route) ~>
-      check {
-        assert(handled)
-        assert(status == OK)
-        assert(entityAs[String] == "\"connected\"")
-        eclair.connect(Right(remoteNodeId))(any[Timeout]).wasCalled(once)
-      }
-
-    Post("/connect", FormData("uri" -> remoteUri.toString).toEntity) ~>
-      addCredentials(BasicHttpCredentials("", mockService.password)) ~>
-      Route.seal(mockService.route) ~>
-      check {
-        assert(handled)
-        assert(status == OK)
-        assert(entityAs[String] == "\"connected\"")
-        eclair.connect(Left(remoteUri))(any[Timeout]).wasCalled(once) // must account for the previous, identical, invocation
+    val mockEclair = mock[Eclair]
+    mockEclair.connect(any[Either[NodeURI, PublicKey]])(any[Timeout]) returns Future.successful("connected")
+    val service = new MockService(mockEclair)
+
+    //    Post("/connect", FormData(Map("nodeId" -> remoteNodeId.value.toHex))) ~>
+    //      addCredentials(BasicHttpCredentials("", mockPassword)) ~>
+    //      HttpService.sealRoute(service.route) ~>
+    //      check {
+    //        assert(handled)
+    //        assert(responseAs[String] == "\"connected\"")
+    //        assert(status == OK)
+    //        mockEclair.connect(Right(remoteNodeId))(any[Timeout]).wasCalled(once)
+    //      }
+
+    Post("/connect", FormData(Map("uri" -> remoteUri.toString))) ~>
+      addCredentials(BasicHttpCredentials("", mockPassword)) ~>
+      HttpService.sealRoute(service.route) ~>
+      check {
+        assert(handled)
+        assert(status == OK)
+        assert(responseAs[String] == "\"connected\"")
+        mockEclair.connect(Left(remoteUri))(any[Timeout]).wasCalled(once) // must account for the previous, identical, invocation
       }
   }
 
   test("'send' method should handle payment failures") {
-    val eclair = mock[Eclair]
-    eclair.send(any, any, any, any, any, any, any, any)(any[Timeout]) returns Future.failed(new IllegalArgumentException("invoice has expired"))
-    val mockService = new MockService(eclair)
+    val mockEclair = mock[Eclair]
+    val service = new MockService(mockEclair)
+    mockEclair.send(any, any, any, any, any, any, any, any)(any[Timeout]) returns Future.failed(new IllegalArgumentException("invoice has expired"))
 
     val invoice = "lnbc12580n1pw2ywztpp554ganw404sh4yjkwnysgn3wjcxfcq7gtx53gxczkjr9nlpc3hzvqdq2wpskwctddyxqr4rqrzjqwryaup9lh50kkranzgcdnn2fgvx390wgj5jd07rwr3vxeje0glc7z9rtvqqwngqqqqqqqlgqqqqqeqqjqrrt8smgjvfj7sg38dwtr9kc9gg3era9k3t2hvq3cup0jvsrtrxuplevqgfhd3rzvhulgcxj97yjuj8gdx8mllwj4wzjd8gdjhpz3lpqqvk2plh"
 
-    Post("/payinvoice", FormData("invoice" -> invoice).toEntity) ~>
-      addCredentials(BasicHttpCredentials("", mockService.password)) ~>
-      Route.seal(mockService.route) ~>
+    Post("/payinvoice", FormData(Map("invoice" -> invoice))) ~>
+      addCredentials(BasicHttpCredentials("", mockPassword)) ~>
+      HttpService.sealRoute(service.route) ~>
       check {
         assert(handled)
         assert(status == BadRequest)
-        val resp = entityAs[ErrorResponse](Json4sSupport.unmarshaller, ClassTag(classOf[ErrorResponse]))
-        assert(resp.error == "invoice has expired")
-        eclair.send(None, any, 1258000 msat, any, any, any, any, any)(any[Timeout]).wasCalled(once)
+        val resp = responseAs[String]
+        assert(resp == "{\"error\":\"invoice has expired\"}")
+        mockEclair.send(None, any, 1258000 msat, any, any, any, any, any)(any[Timeout]).wasCalled(once)
       }
   }
 
   test("'send' method should correctly forward amount parameters to EclairImpl") {
     val invoice = "lnbc12580n1pw2ywztpp554ganw404sh4yjkwnysgn3wjcxfcq7gtx53gxczkjr9nlpc3hzvqdq2wpskwctddyxqr4rqrzjqwryaup9lh50kkranzgcdnn2fgvx390wgj5jd07rwr3vxeje0glc7z9rtvqqwngqqqqqqqlgqqqqqeqqjqrrt8smgjvfj7sg38dwtr9kc9gg3era9k3t2hvq3cup0jvsrtrxuplevqgfhd3rzvhulgcxj97yjuj8gdx8mllwj4wzjd8gdjhpz3lpqqvk2plh"
-
-    val eclair = mock[Eclair]
-    eclair.send(any, any, any, any, any, any, any, any)(any[Timeout]) returns Future.successful(UUID.randomUUID())
-    val mockService = new MockService(eclair)
-
-    Post("/payinvoice", FormData("invoice" -> invoice).toEntity) ~>
-      addCredentials(BasicHttpCredentials("", mockService.password)) ~>
-      Route.seal(mockService.route) ~>
-      check {
-        assert(handled)
-        assert(status == OK)
-        eclair.send(None, any, 1258000 msat, any, any, any, any, any)(any[Timeout]).wasCalled(once)
-      }
-
-    Post("/payinvoice", FormData("invoice" -> invoice, "amountMsat" -> "123", "feeThresholdSat" -> "112233", "maxFeePct" -> "2.34", "externalId" -> "42").toEntity) ~>
-      addCredentials(BasicHttpCredentials("", mockService.password)) ~>
-      Route.seal(mockService.route) ~>
-      check {
-        assert(handled)
-        assert(status == OK)
-        eclair.send(Some("42"), any, 123 msat, any, any, any, Some(112233 sat), Some(2.34))(any[Timeout]).wasCalled(once)
-      }
-  }
-
-  test("'getreceivedinfo'") {
-    val invoice = "lnbc2500u1pvjluezpp5qqqsyqcyq5rqwzqfqqqsyqcyq5rqwzqfqqqsyqcyq5rqwzqfqypqdq5xysxxatsyp3k7enxv4jsxqzpuaztrnwngzn3kdzw5hydlzf03qdgm2hdq27cqv3agm2awhz5se903vruatfhq77w3ls4evs3ch9zw97j25emudupq63nyw24cg27h2rspfj9srp"
-    val defaultPayment = IncomingPayment(PaymentRequest.read(invoice), ByteVector32.One, 42, IncomingPaymentStatus.Pending)
-    val eclair = mock[Eclair]
-    val notFound = randomBytes32
-    eclair.receivedInfo(notFound)(any) returns Future.successful(None)
-    val pending = randomBytes32
-    eclair.receivedInfo(pending)(any) returns Future.successful(Some(defaultPayment))
-    val expired = randomBytes32
-    eclair.receivedInfo(expired)(any) returns Future.successful(Some(defaultPayment.copy(status = IncomingPaymentStatus.Expired)))
-    val received = randomBytes32
-    eclair.receivedInfo(received)(any) returns Future.successful(Some(defaultPayment.copy(status = IncomingPaymentStatus.Received(42 msat, 45))))
-    val mockService = new MockService(eclair)
-
-    Post("/getreceivedinfo", FormData("paymentHash" -> notFound.toHex).toEntity) ~>
-      addCredentials(BasicHttpCredentials("", mockService.password)) ~>
-      Route.seal(mockService.route) ~>
+    val mockEclair = mock[Eclair]
+    val service = new MockService(mockEclair)
+
+    mockEclair.send(any, any, any, any, any, any, any, any)(any[Timeout]) returns Future.successful(UUID.randomUUID())
+
+    Post("/payinvoice", FormData(Map("invoice" -> invoice))) ~>
+      addCredentials(BasicHttpCredentials("", mockPassword)) ~>
+      HttpService.sealRoute(service.route) ~>
+      check {
+        assert(handled)
+        assert(status == OK)
+        mockEclair.send(None, any, 1258000 msat, any, any, any, any, any)(any[Timeout]).wasCalled(once)
+      }
+
+    Post("/payinvoice", FormData(Map("invoice" -> invoice, "amountMsat" -> "123", "feeThresholdSat" -> "112233", "maxFeePct" -> "2.34", "externalId" -> "42"))) ~>
+      addCredentials(BasicHttpCredentials("", mockPassword)) ~>
+      HttpService.sealRoute(service.route) ~>
+      check {
+        assert(handled)
+        assert(status == OK)
+        mockEclair.send(Some("42"), any, 123 msat, any, any, any, Some(112233 sat), Some(2.34))(any[Timeout]).wasCalled(once)
+      }
+  }
+
+  test("'getreceivedinfo' method should respond HTTP 404 with a JSON encoded response if the element is not found") {
+    val mockEclair = mock[Eclair]
+    val service = new MockService(mockEclair)
+
+    mockEclair.receivedInfo(any[ByteVector32])(any) returns Future.successful(None)
+
+    Post("/getreceivedinfo", FormData(Map("paymentHash" -> ByteVector32.Zeroes.toHex))) ~>
+      addCredentials(BasicHttpCredentials("", mockPassword)) ~>
+      HttpService.sealRoute(service.route) ~>
       check {
         assert(handled)
         assert(status == NotFound)
-        val resp = entityAs[ErrorResponse](Json4sSupport.unmarshaller, ClassTag(classOf[ErrorResponse]))
+        val resp = responseAs[ErrorResponse] //(JsonSupport.unmarshaller, ClassTag(classOf[ErrorResponse]))
         assert(resp == ErrorResponse("Not found"))
-        eclair.receivedInfo(notFound)(any[Timeout]).wasCalled(once)
-      }
-
-    Post("/getreceivedinfo", FormData("paymentHash" -> pending.toHex).toEntity) ~>
-      addCredentials(BasicHttpCredentials("", mockService.password)) ~>
-      Route.seal(mockService.route) ~>
-      check {
-        assert(handled)
-        assert(status == OK)
-        val response = entityAs[String]
-        matchTestJson("received-pending", response)
-        eclair.receivedInfo(pending)(any[Timeout]).wasCalled(once)
-      }
-
-    Post("/getreceivedinfo", FormData("paymentHash" -> expired.toHex).toEntity) ~>
-      addCredentials(BasicHttpCredentials("", mockService.password)) ~>
-      Route.seal(mockService.route) ~>
-      check {
-        assert(handled)
-        assert(status == OK)
-        val response = entityAs[String]
-        matchTestJson("received-expired", response)
-        eclair.receivedInfo(expired)(any[Timeout]).wasCalled(once)
-      }
-
-    Post("/getreceivedinfo", FormData("paymentHash" -> received.toHex).toEntity) ~>
-      addCredentials(BasicHttpCredentials("", mockService.password)) ~>
-      Route.seal(mockService.route) ~>
-      check {
-        assert(handled)
-        assert(status == OK)
-        val response = entityAs[String]
-        matchTestJson("received-success", response)
-        eclair.receivedInfo(received)(any[Timeout]).wasCalled(once)
-      }
-  }
-
-  test("'getsentinfo'") {
-    val defaultPayment = OutgoingPayment(UUID.fromString("00000000-0000-0000-0000-000000000000"), UUID.fromString("11111111-1111-1111-1111-111111111111"), None, ByteVector32.Zeroes, 42 msat, aliceNodeId, 1, None, OutgoingPaymentStatus.Pending)
-    val eclair = mock[Eclair]
-    val pending = UUID.randomUUID()
-    eclair.sentInfo(Left(pending))(any) returns Future.successful(Seq(defaultPayment))
-    val failed = UUID.randomUUID()
-    eclair.sentInfo(Left(failed))(any) returns Future.successful(Seq(defaultPayment.copy(status = OutgoingPaymentStatus.Failed(Nil, 2))))
-    val sent = UUID.randomUUID()
-    eclair.sentInfo(Left(sent))(any) returns Future.successful(Seq(defaultPayment.copy(status = OutgoingPaymentStatus.Succeeded(ByteVector32.One, 5 msat, Nil, 3))))
-    val mockService = new MockService(eclair)
-
-    Post("/getsentinfo", FormData("id" -> pending.toString).toEntity) ~>
-      addCredentials(BasicHttpCredentials("", mockService.password)) ~>
-      Route.seal(mockService.route) ~>
-      check {
-        assert(handled)
-        assert(status == OK)
-        val response = entityAs[String]
-        matchTestJson("sent-pending", response)
-        eclair.sentInfo(Left(pending))(any[Timeout]).wasCalled(once)
-      }
-
-    Post("/getsentinfo", FormData("id" -> failed.toString).toEntity) ~>
-      addCredentials(BasicHttpCredentials("", mockService.password)) ~>
-      Route.seal(mockService.route) ~>
-      check {
-        assert(handled)
-        assert(status == OK)
-        val response = entityAs[String]
-        matchTestJson("sent-failed", response)
-        eclair.sentInfo(Left(failed))(any[Timeout]).wasCalled(once)
-      }
-
-    Post("/getsentinfo", FormData("id" -> sent.toString).toEntity) ~>
-      addCredentials(BasicHttpCredentials("", mockService.password)) ~>
-      Route.seal(mockService.route) ~>
-      check {
-        assert(handled)
-        assert(status == OK)
-        val response = entityAs[String]
-        matchTestJson("sent-success", response)
-        eclair.sentInfo(Left(sent))(any[Timeout]).wasCalled(once)
-      }
-  }
-
-  test("'sendtoroute' method should accept a both a json-encoded AND comma separated list of pubkeys") {
+        mockEclair.receivedInfo(ByteVector32.Zeroes)(any[Timeout]).wasCalled(once)
+      }
+  }
+
+  test("'sendtoroute' method should accept a both a json-encoded AND comma separaterd list of pubkeys") {
     val rawUUID = "487da196-a4dc-4b1e-92b4-3e5e905e9f3f"
     val paymentUUID = UUID.fromString(rawUUID)
     val externalId = UUID.randomUUID().toString
-    val pr = PaymentRequest(Block.LivenetGenesisBlock.hash, Some(1234 msat), ByteVector32.Zeroes, randomKey, "Some invoice")
     val expectedRoute = List(PublicKey(hex"0217eb8243c95f5a3b7d4c5682d10de354b7007eb59b6807ae407823963c7547a9"), PublicKey(hex"0242a4ae0c5bef18048fbecf995094b74bfb0f7391418d71ed394784373f41e4f3"), PublicKey(hex"026ac9fcd64fb1aa1c491fc490634dc33da41d4a17b554e0adf1b32fee88ee9f28"))
     val csvNodes = "0217eb8243c95f5a3b7d4c5682d10de354b7007eb59b6807ae407823963c7547a9, 0242a4ae0c5bef18048fbecf995094b74bfb0f7391418d71ed394784373f41e4f3, 026ac9fcd64fb1aa1c491fc490634dc33da41d4a17b554e0adf1b32fee88ee9f28"
     val jsonNodes = serialization.write(expectedRoute)
-
-    val eclair = mock[Eclair]
-    eclair.sendToRoute(any[Option[String]], any[List[PublicKey]], any[MilliSatoshi], any[ByteVector32], any[CltvExpiryDelta], any[Option[PaymentRequest]])(any[Timeout]) returns Future.successful(paymentUUID)
-    val mockService = new MockService(eclair)
-
-    Post("/sendtoroute", FormData("route" -> jsonNodes, "amountMsat" -> "1234", "paymentHash" -> ByteVector32.Zeroes.toHex, "finalCltvExpiry" -> "190", "externalId" -> externalId.toString, "invoice" -> PaymentRequest.write(pr)).toEntity) ~>
-      addCredentials(BasicHttpCredentials("", mockService.password)) ~>
+    val mockEclair = mock[Eclair]
+    val service = new MockService(mockEclair)
+
+    mockEclair.sendToRoute(any[Option[String]], any[List[PublicKey]], any[MilliSatoshi], any[ByteVector32], any[CltvExpiryDelta], any[Option[PaymentRequest]])(any[Timeout]) returns Future.successful(paymentUUID)
+
+    Post("/sendtoroute", FormData(Map("route" -> jsonNodes, "amountMsat" -> "1234", "paymentHash" -> ByteVector32.Zeroes.toHex, "finalCltvExpiry" -> "190", "externalId" -> externalId.toString))) ~>
+      addCredentials(BasicHttpCredentials("", mockPassword)) ~>
       addHeader("Content-Type", "application/json") ~>
-      Route.seal(mockService.route) ~>
-      check {
-        assert(handled)
-        assert(status == OK)
-        assert(entityAs[String] == "\"" + rawUUID + "\"")
-        eclair.sendToRoute(Some(externalId), expectedRoute, 1234 msat, ByteVector32.Zeroes, CltvExpiryDelta(190), Some(pr))(any[Timeout]).wasCalled(once)
+      HttpService.sealRoute(service.route) ~>
+      check {
+        assert(handled)
+        assert(status == OK)
+        assert(responseAs[String] == "\"" + rawUUID + "\"")
+        mockEclair.sendToRoute(Some(externalId), expectedRoute, 1234 msat, ByteVector32.Zeroes, CltvExpiryDelta(190), any[Option[PaymentRequest]])(any[Timeout]).wasCalled(once)
       }
 
     // this test uses CSV encoded route
-    Post("/sendtoroute", FormData("route" -> csvNodes, "amountMsat" -> "1234", "paymentHash" -> ByteVector32.One.toHex, "finalCltvExpiry" -> "190").toEntity) ~>
-      addCredentials(BasicHttpCredentials("", mockService.password)) ~>
+    Post("/sendtoroute", FormData(Map("route" -> csvNodes, "amountMsat" -> "1234", "paymentHash" -> ByteVector32.One.toHex, "finalCltvExpiry" -> "190"))) ~>
+      addCredentials(BasicHttpCredentials("", mockPassword)) ~>
       addHeader("Content-Type", "application/json") ~>
-      Route.seal(mockService.route) ~>
-      check {
-        assert(handled)
-        assert(status == OK)
-        assert(entityAs[String] == "\"" + rawUUID + "\"")
-        eclair.sendToRoute(None, expectedRoute, 1234 msat, ByteVector32.One, CltvExpiryDelta(190), None)(any[Timeout]).wasCalled(once)
-      }
-  }
-
-  test("'networkstats' response should return expected statistics") {
-    val capStat=Stats(30 sat, 12 sat, 14 sat, 20 sat, 40 sat, 46 sat, 48 sat)
-    val cltvStat=Stats(CltvExpiryDelta(32), CltvExpiryDelta(11), CltvExpiryDelta(13), CltvExpiryDelta(22), CltvExpiryDelta(42), CltvExpiryDelta(51), CltvExpiryDelta(53))
-    val feeBaseStat=Stats(32 msat, 11 msat, 13 msat, 22 msat, 42 msat, 51 msat, 53 msat)
-    val feePropStat=Stats(32l, 11l, 13l, 22l, 42l, 51l, 53l)
-    val networkStats=new NetworkStats(1,2,capStat,cltvStat,feeBaseStat,feePropStat)
-
-    val eclair = mock[Eclair]
-    val mockService = new MockService(eclair)
-    eclair.networkStats()(any[Timeout]) returns Future.successful(Some(networkStats))
-
-    Post("/networkstats") ~>
-      addCredentials(BasicHttpCredentials("", mockService.password)) ~>
-      Route.seal(mockService.route) ~>
-      check {
-        assert(handled)
-        assert(status == OK)
-        val resp = entityAs[String]
-        eclair.networkStats()(any[Timeout]).wasCalled(once)
-        matchTestJson("networkstats", resp)
-      }
-  }
-
-  test("the websocket should return typed objects") {
-    val mockService = new MockService(mock[Eclair])
-    val fixedUUID = UUID.fromString("487da196-a4dc-4b1e-92b4-3e5e905e9f3f")
-    val wsClient = WSProbe()
-
-    WS("/ws", wsClient.flow) ~>
-      addCredentials(BasicHttpCredentials("", mockService.password)) ~>
-      mockService.route ~>
-      check {
-        val pf = PaymentFailed(fixedUUID, ByteVector32.Zeroes, failures = Seq.empty, timestamp = 1553784963659L)
-        val expectedSerializedPf = """{"type":"payment-failed","id":"487da196-a4dc-4b1e-92b4-3e5e905e9f3f","paymentHash":"0000000000000000000000000000000000000000000000000000000000000000","failures":[],"timestamp":1553784963659}"""
-        assert(serialization.write(pf) === expectedSerializedPf)
-        system.eventStream.publish(pf)
-        wsClient.expectMessage(expectedSerializedPf)
-
-        val ps = PaymentSent(fixedUUID, ByteVector32.Zeroes, ByteVector32.One, Seq(PaymentSent.PartialPayment(fixedUUID, 21 msat, 1 msat, ByteVector32.Zeroes, None, 1553784337711L)))
-        val expectedSerializedPs = """{"type":"payment-sent","id":"487da196-a4dc-4b1e-92b4-3e5e905e9f3f","paymentHash":"0000000000000000000000000000000000000000000000000000000000000000","paymentPreimage":"0100000000000000000000000000000000000000000000000000000000000000","parts":[{"id":"487da196-a4dc-4b1e-92b4-3e5e905e9f3f","amount":21,"feesPaid":1,"toChannelId":"0000000000000000000000000000000000000000000000000000000000000000","timestamp":1553784337711}]}"""
-        assert(serialization.write(ps) === expectedSerializedPs)
-        system.eventStream.publish(ps)
-        wsClient.expectMessage(expectedSerializedPs)
-
-        val prel = PaymentRelayed(amountIn = 21 msat, amountOut = 20 msat, paymentHash = ByteVector32.Zeroes, fromChannelId = ByteVector32.Zeroes, ByteVector32.One, timestamp = 1553784963659L)
-        val expectedSerializedPrel = """{"type":"payment-relayed","amountIn":21,"amountOut":20,"paymentHash":"0000000000000000000000000000000000000000000000000000000000000000","fromChannelId":"0000000000000000000000000000000000000000000000000000000000000000","toChannelId":"0100000000000000000000000000000000000000000000000000000000000000","timestamp":1553784963659}"""
-        assert(serialization.write(prel) === expectedSerializedPrel)
-        system.eventStream.publish(prel)
-        wsClient.expectMessage(expectedSerializedPrel)
-
-        val precv = PaymentReceived(ByteVector32.Zeroes, Seq(PaymentReceived.PartialPayment(21 msat, ByteVector32.Zeroes, 1553784963659L)))
-        val expectedSerializedPrecv = """{"type":"payment-received","paymentHash":"0000000000000000000000000000000000000000000000000000000000000000","parts":[{"amount":21,"fromChannelId":"0000000000000000000000000000000000000000000000000000000000000000","timestamp":1553784963659}]}"""
-        assert(serialization.write(precv) === expectedSerializedPrecv)
-        system.eventStream.publish(precv)
-        wsClient.expectMessage(expectedSerializedPrecv)
-
-        val pset = PaymentSettlingOnChain(fixedUUID, amount = 21 msat, paymentHash = ByteVector32.One, timestamp = 1553785442676L)
-        val expectedSerializedPset = """{"type":"payment-settling-onchain","id":"487da196-a4dc-4b1e-92b4-3e5e905e9f3f","amount":21,"paymentHash":"0100000000000000000000000000000000000000000000000000000000000000","timestamp":1553785442676}"""
-        assert(serialization.write(pset) === expectedSerializedPset)
-        system.eventStream.publish(pset)
-        wsClient.expectMessage(expectedSerializedPset)
+      HttpService.sealRoute(service.route) ~>
+      check {
+        assert(handled)
+        assert(status == OK)
+        assert(responseAs[String] == "\"" + rawUUID + "\"")
+        mockEclair.sendToRoute(None, expectedRoute, 1234 msat, ByteVector32.One, CltvExpiryDelta(190), any[Option[PaymentRequest]])(any[Timeout]).wasCalled(once)
       }
   }
 
@@ -997,5 +356,4 @@
     assert(response == expectedResponse, s"Test mock for $apiName did not match the expected response")
   }
 
-}
->>>>>>> 0937af3a
+}