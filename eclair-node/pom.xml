--- conflicted
+++ resolved
@@ -21,11 +21,7 @@
     <parent>
         <groupId>fr.acinq.eclair</groupId>
         <artifactId>eclair_2.11</artifactId>
-<<<<<<< HEAD
         <version>0.3.7-android-SNAPSHOT</version>
-=======
-        <version>0.3.5-SNAPSHOT</version>
->>>>>>> 5fe6f675
     </parent>
 
     <artifactId>eclair-node_2.11</artifactId>
@@ -72,15 +68,6 @@
                         <goals>
                             <goal>single</goal>
                         </goals>
-<<<<<<< HEAD
-                        <configuration>
-                            <appClass>fr.acinq.eclair.Boot</appClass>
-                            <type>fat</type>
-                            <fileName>${project.name}-${project.version}</fileName>
-                            <fileDesc>-${git.commit.id.abbrev}</fileDesc>
-                        </configuration>
-=======
->>>>>>> 5fe6f675
                     </execution>
                 </executions>
             </plugin>
@@ -145,16 +132,10 @@
             <scope>test</scope>
         </dependency>
         <dependency>
-<<<<<<< HEAD
             <groupId>io.spray</groupId>
             <artifactId>spray-testkit_${scala.version.short}</artifactId>
             <version>1.3.3</version>
             <scope>test</scope>
-=======
-            <groupId>io.kamon</groupId>
-            <artifactId>kanela-agent</artifactId>
-            <version>1.0.5</version>
->>>>>>> 5fe6f675
         </dependency>
     </dependencies>
 </project>