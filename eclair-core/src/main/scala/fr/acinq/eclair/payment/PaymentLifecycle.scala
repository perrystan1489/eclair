/*
 * Copyright 2018 ACINQ SAS
 *
 * Licensed under the Apache License, Version 2.0 (the "License");
 * you may not use this file except in compliance with the License.
 * You may obtain a copy of the License at
 *
 *     http://www.apache.org/licenses/LICENSE-2.0
 *
 * Unless required by applicable law or agreed to in writing, software
 * distributed under the License is distributed on an "AS IS" BASIS,
 * WITHOUT WARRANTIES OR CONDITIONS OF ANY KIND, either express or implied.
 * See the License for the specific language governing permissions and
 * limitations under the License.
 */

package fr.acinq.eclair.payment

import akka.actor.{ActorRef, FSM, Props, Status}
import fr.acinq.bitcoin.Crypto.PublicKey
import fr.acinq.bitcoin.{ByteVector32, MilliSatoshi}
import fr.acinq.eclair._
import fr.acinq.eclair.blockchain.WatchEventSpentBasic
import fr.acinq.eclair.channel.{AddHtlcFailed, CMD_ADD_HTLC, Channel, Register, _}
import fr.acinq.eclair.crypto.Sphinx.{ErrorPacket, Packet}
import fr.acinq.eclair.crypto.{Sphinx, TransportHandler}
import fr.acinq.eclair.payment.PaymentLifecycle._
import fr.acinq.eclair.payment.PaymentRequest.ExtraHop
import fr.acinq.eclair.router._
import fr.acinq.eclair.wire._
import scodec.Attempt
import scodec.bits.ByteVector

import scala.util.{Failure, Success}

/**
  * Created by PM on 26/08/2016.
  */
class PaymentLifecycle(sourceNodeId: PublicKey, router: ActorRef, register: ActorRef) extends FSM[PaymentLifecycle.State, PaymentLifecycle.Data] {

  startWith(WAITING_FOR_REQUEST, WaitingForRequest)

  when(WAITING_FOR_REQUEST) {
    case Event(c: SendPayment, WaitingForRequest) =>
      router ! RouteRequest(sourceNodeId, c.targetNodeId, c.amountMsat, c.assistedRoutes, routeParams = c.routeParams)
      goto(WAITING_FOR_ROUTE) using WaitingForRoute(sender, c, failures = Nil)
  }

  when(WAITING_FOR_ROUTE) {
    case Event(RouteResponse(hops, ignoreNodes, ignoreChannels), WaitingForRoute(s, c, failures)) =>
      log.info(s"route found: attempt=${failures.size + 1}/${c.maxAttempts} route=${hops.map(_.nextNodeId).mkString("->")} channels=${hops.map(_.lastUpdate.shortChannelId).mkString("->")}")
      val firstHop = hops.head
      // we add one block in order to not have our htlc fail when a new block has just been found
      val finalExpiry = Globals.blockCount.get().toInt + c.finalCltvExpiry.toInt + 1

      val (cmd, sharedSecrets) = buildCommand(c.amountMsat, finalExpiry, c.paymentHash, hops)
      log.info("forwarding shortId={} from firstHop.lastUpdate={}", firstHop.lastUpdate.shortChannelId, firstHop.lastUpdate)
      register ! Register.ForwardShortId(firstHop.lastUpdate.shortChannelId, cmd)
      goto(WAITING_FOR_PAYMENT_COMPLETE) using WaitingForComplete(s, c, cmd, failures, sharedSecrets, ignoreNodes, ignoreChannels, hops)

    case Event(Status.Failure(t), WaitingForRoute(s, c, failures)) =>
      reply(s, PaymentFailed(c.paymentHash, failures = failures :+ LocalFailure(t)))
      stop(FSM.Normal)
  }

  when(WAITING_FOR_PAYMENT_COMPLETE) {
    case Event("ok", _) => stay()

    case Event(fulfill: UpdateFulfillHtlc, WaitingForComplete(s, c, cmd, _, _, _, _, hops)) =>
      reply(s, PaymentSucceeded(cmd.amountMsat, c.paymentHash, fulfill.paymentPreimage, hops))
      context.system.eventStream.publish(PaymentSent(MilliSatoshi(c.amountMsat), MilliSatoshi(cmd.amountMsat - c.amountMsat), cmd.paymentHash, fulfill.paymentPreimage, fulfill.channelId))
      stop(FSM.Normal)

    case Event(fail: UpdateFailHtlc, WaitingForComplete(s, c, _, failures, sharedSecrets, ignoreNodes, ignoreChannels, hops)) =>
      Sphinx.parseErrorPacket(fail.reason, sharedSecrets) match {
        case Success(e@ErrorPacket(nodeId, failureMessage)) if nodeId == c.targetNodeId =>
          // if destination node returns an error, we fail the payment immediately
          log.warning(s"received an error message from target nodeId=$nodeId, failing the payment (failure=$failureMessage)")
          reply(s, PaymentFailed(c.paymentHash, failures = failures :+ RemoteFailure(hops, e)))
          stop(FSM.Normal)
        case res if failures.size + 1 >= c.maxAttempts =>
          // otherwise we never try more than maxAttempts, no matter the kind of error returned
          val failure = res match {
            case Success(e@ErrorPacket(nodeId, failureMessage)) =>
              log.info(s"received an error message from nodeId=$nodeId (failure=$failureMessage)")
              RemoteFailure(hops, e)
            case Failure(t) =>
              log.warning(s"cannot parse returned error: ${t.getMessage}")
              UnreadableRemoteFailure(hops)
          }
          log.warning(s"too many failed attempts, failing the payment")
          reply(s, PaymentFailed(c.paymentHash, failures = failures :+ failure))
          stop(FSM.Normal)
        case Failure(t) =>
          log.warning(s"cannot parse returned error: ${t.getMessage}")
          // in that case we don't know which node is sending garbage, let's try to blacklist all nodes except the one we are directly connected to and the destination node
          val blacklist = hops.map(_.nextNodeId).drop(1).dropRight(1)
          log.warning(s"blacklisting intermediate nodes=${blacklist.mkString(",")}")
          router ! RouteRequest(sourceNodeId, c.targetNodeId, c.amountMsat, c.assistedRoutes, ignoreNodes ++ blacklist, ignoreChannels, c.routeParams)
          goto(WAITING_FOR_ROUTE) using WaitingForRoute(s, c, failures :+ UnreadableRemoteFailure(hops))
        case Success(e@ErrorPacket(nodeId, failureMessage: Node)) =>
          log.info(s"received 'Node' type error message from nodeId=$nodeId, trying to route around it (failure=$failureMessage)")
          // let's try to route around this node
          router ! RouteRequest(sourceNodeId, c.targetNodeId, c.amountMsat, c.assistedRoutes, ignoreNodes + nodeId, ignoreChannels, c.routeParams)
          goto(WAITING_FOR_ROUTE) using WaitingForRoute(s, c, failures :+ RemoteFailure(hops, e))
        case Success(e@ErrorPacket(nodeId, failureMessage: Update)) =>
          log.info(s"received 'Update' type error message from nodeId=$nodeId, retrying payment (failure=$failureMessage)")
          if (Announcements.checkSig(failureMessage.update, nodeId)) {
            getChannelUpdateForNode(nodeId, hops) match {
              case Some(u) if u.shortChannelId != failureMessage.update.shortChannelId =>
                // it is possible that nodes in the route prefer using a different channel (to the same N+1 node) than the one we requested, that's fine
                log.info(s"received an update for a different channel than the one we asked: requested=${u.shortChannelId} actual=${failureMessage.update.shortChannelId} update=${failureMessage.update}")
              case Some(u) if areSame(u, failureMessage.update) =>
                // node returned the exact same update we used, this can happen e.g. if the channel is imbalanced
                // in that case, let's temporarily exclude the channel from future routes, giving it time to recover
                log.info(s"received exact same update from nodeId=$nodeId, excluding the channel from futures routes")
                val nextNodeId = hops.find(_.nodeId == nodeId).get.nextNodeId
                router ! ExcludeChannel(ChannelDesc(u.shortChannelId, nodeId, nextNodeId))
              case Some(u) if hasAlreadyFailedOnce(nodeId, failures) =>
                // this node had already given us a new channel update and is still unhappy, it is probably messing with us, let's exclude it
                log.warning(s"it is the second time nodeId=$nodeId answers with a new update, excluding it: old=$u new=${failureMessage.update}")
                val nextNodeId = hops.find(_.nodeId == nodeId).get.nextNodeId
                router ! ExcludeChannel(ChannelDesc(u.shortChannelId, nodeId, nextNodeId))
              case Some(u) =>
                log.info(s"got a new update for shortChannelId=${u.shortChannelId}: old=$u new=${failureMessage.update}")
              case None =>
                log.error(s"couldn't find a channel update for node=$nodeId, this should never happen")
            }
            // in any case, we forward the update to the router
            router ! failureMessage.update
            // let's try again, router will have updated its state
            router ! RouteRequest(sourceNodeId, c.targetNodeId, c.amountMsat, c.assistedRoutes, ignoreNodes, ignoreChannels, c.routeParams)
          } else {
            // this node is fishy, it gave us a bad sig!! let's filter it out
            log.warning(s"got bad signature from node=$nodeId update=${failureMessage.update}")
            router ! RouteRequest(sourceNodeId, c.targetNodeId, c.amountMsat, c.assistedRoutes, ignoreNodes + nodeId, ignoreChannels, c.routeParams)
          }
          goto(WAITING_FOR_ROUTE) using WaitingForRoute(s, c, failures :+ RemoteFailure(hops, e))
        case Success(e@ErrorPacket(nodeId, failureMessage)) =>
          log.info(s"received an error message from nodeId=$nodeId, trying to use a different channel (failure=$failureMessage)")
          // let's try again without the channel outgoing from nodeId
<<<<<<< HEAD
          val faultyChannel = hops.find(_.nodeId == nodeId).map { hop =>
            // On Android, we don't monitor channels to see if their funding is spent because it is too expensive
            // if the node that created this channel tells us it is unusable (only permanent channel failure) we forget about it
            // note that if the channel is in fact still alive, we will get it again via network announcements anyway
            router ! WatchEventSpentBasic(BITCOIN_FUNDING_EXTERNAL_CHANNEL_SPENT(hop.lastUpdate.shortChannelId))
            ChannelDesc(hop.lastUpdate.shortChannelId, hop.nodeId, hop.nextNodeId)
          }
          router ! RouteRequest(sourceNodeId, c.targetNodeId, c.amountMsat, c.assistedRoutes, ignoreNodes, ignoreChannels ++ faultyChannel.toSet, c.randomize, c.routeParams)
=======
          val faultyChannel = hops.find(_.nodeId == nodeId).map(hop => ChannelDesc(hop.lastUpdate.shortChannelId, hop.nodeId, hop.nextNodeId))
          router ! RouteRequest(sourceNodeId, c.targetNodeId, c.amountMsat, c.assistedRoutes, ignoreNodes, ignoreChannels ++ faultyChannel.toSet, c.routeParams)
>>>>>>> b681cfca
          goto(WAITING_FOR_ROUTE) using WaitingForRoute(s, c, failures :+ RemoteFailure(hops, e))
      }

    case Event(fail: UpdateFailMalformedHtlc, _) =>
      log.info(s"first node in the route couldn't parse our htlc: fail=$fail")
      // this is a corner case, that can only happen when the *first* node in the route cannot parse the onion
      // (if this happens higher up in the route, the error would be wrapped in an UpdateFailHtlc and handled above)
      // let's consider it a local error and treat is as such
      self ! Status.Failure(new RuntimeException("first hop returned an UpdateFailMalformedHtlc message"))
      stay

    case Event(Status.Failure(t), WaitingForComplete(s, c, _, failures, _, ignoreNodes, ignoreChannels, hops)) =>
<<<<<<< HEAD
      t match {
        case Register.ForwardShortIdFailure(fwd) =>
          // On Android we don't actively clean the routing table so we may have cases where we are not aware that a local public channel as in fact been closed
          // if this happens we will tell the router to forget about it
          // note that if the channel is in fact still alive, we will get it again via network announcements anyway
          log.warning(s"local shortChannelId=${fwd.shortChannelId} doesn't seem to exist, excluding it from routes")
          router ! WatchEventSpentBasic(BITCOIN_FUNDING_EXTERNAL_CHANNEL_SPENT(fwd.shortChannelId))
          router ! RouteRequest(sourceNodeId, c.targetNodeId, c.amountMsat, c.assistedRoutes, randomize = c.randomize, routeParams = c.routeParams)
          goto(WAITING_FOR_ROUTE) using WaitingForRoute(s, c, failures)
        case _ =>
          if (failures.size + 1 >= c.maxAttempts) {
            reply(s, PaymentFailed(c.paymentHash, failures :+ LocalFailure(t)))
            stop(FSM.Normal)
          } else {
            log.info(s"received an error message from local, trying to use a different channel (failure=${t.getMessage})")
            val faultyChannel = ChannelDesc(hops.head.lastUpdate.shortChannelId, hops.head.nodeId, hops.head.nextNodeId)
            router ! RouteRequest(sourceNodeId, c.targetNodeId, c.amountMsat, c.assistedRoutes, ignoreNodes, ignoreChannels + faultyChannel, c.randomize, c.routeParams)
            goto(WAITING_FOR_ROUTE) using WaitingForRoute(s, c, failures :+ LocalFailure(t))
          }
=======
      if (failures.size + 1 >= c.maxAttempts) {
        reply(s, PaymentFailed(c.paymentHash, failures :+ LocalFailure(t)))
        stop(FSM.Normal)
      } else {
        log.info(s"received an error message from local, trying to use a different channel (failure=${t.getMessage})")
        val faultyChannel = ChannelDesc(hops.head.lastUpdate.shortChannelId, hops.head.nodeId, hops.head.nextNodeId)
        router ! RouteRequest(sourceNodeId, c.targetNodeId, c.amountMsat, c.assistedRoutes, ignoreNodes, ignoreChannels + faultyChannel, c.routeParams)
        goto(WAITING_FOR_ROUTE) using WaitingForRoute(s, c, failures :+ LocalFailure(t))
>>>>>>> b681cfca
      }
  }

  whenUnhandled {
    case Event(_: TransportHandler.ReadAck, _) => stay // ignored, router replies with this when we forward a channel_update
  }

  def reply(to: ActorRef, e: PaymentResult) = {
    to ! e
    context.system.eventStream.publish(e)
  }

  initialize()
}

object PaymentLifecycle {

  def props(sourceNodeId: PublicKey, router: ActorRef, register: ActorRef) = Props(classOf[PaymentLifecycle], sourceNodeId, router, register)

  // @formatter:off
  case class ReceivePayment(amountMsat_opt: Option[MilliSatoshi], description: String, expirySeconds_opt: Option[Long] = None, extraHops: List[List[ExtraHop]] = Nil)
  /**
    * @param maxFeePct set by default to 3% as a safety measure (even if a route is found, if fee is higher than that payment won't be attempted)
    */
  case class SendPayment(amountMsat: Long,
                         paymentHash: ByteVector32,
                         targetNodeId: PublicKey,
                         assistedRoutes: Seq[Seq[ExtraHop]] = Nil,
                         finalCltvExpiry: Long = Channel.MIN_CLTV_EXPIRY,
                         maxAttempts: Int = 5,
                         randomize: Option[Boolean] = None,
                         routeParams: Option[RouteParams] = None) {
    require(amountMsat > 0, s"amountMsat must be > 0")
  }
  case class CheckPayment(paymentHash: ByteVector32)

  sealed trait PaymentResult
  case class PaymentSucceeded(amountMsat: Long, paymentHash: ByteVector32, paymentPreimage: ByteVector32, route: Seq[Hop]) extends PaymentResult // note: the amount includes fees
  sealed trait PaymentFailure
  case class LocalFailure(t: Throwable) extends PaymentFailure
  case class RemoteFailure(route: Seq[Hop], e: ErrorPacket) extends PaymentFailure
  case class UnreadableRemoteFailure(route: Seq[Hop]) extends PaymentFailure
  case class PaymentFailed(paymentHash: ByteVector32, failures: Seq[PaymentFailure]) extends PaymentResult

  sealed trait Data
  case object WaitingForRequest extends Data
  case class WaitingForRoute(sender: ActorRef, c: SendPayment, failures: Seq[PaymentFailure]) extends Data
  case class WaitingForComplete(sender: ActorRef, c: SendPayment, cmd: CMD_ADD_HTLC, failures: Seq[PaymentFailure], sharedSecrets: Seq[(ByteVector32, PublicKey)], ignoreNodes: Set[PublicKey], ignoreChannels: Set[ChannelDesc], hops: Seq[Hop]) extends Data

  sealed trait State
  case object WAITING_FOR_REQUEST extends State
  case object WAITING_FOR_ROUTE extends State
  case object WAITING_FOR_PAYMENT_COMPLETE extends State

  // @formatter:on


  def buildOnion(nodes: Seq[PublicKey], payloads: Seq[PerHopPayload], associatedData: ByteVector32): Sphinx.PacketAndSecrets = {
    require(nodes.size == payloads.size)
    val sessionKey = randomKey
    val payloadsbin: Seq[ByteVector] = payloads
      .map(LightningMessageCodecs.perHopPayloadCodec.encode)
      .map {
        case Attempt.Successful(bitVector) => bitVector.toByteVector
        case Attempt.Failure(cause) => throw new RuntimeException(s"serialization error: $cause")
      }
    Sphinx.makePacket(sessionKey, nodes, payloadsbin, associatedData)
  }

  /**
    *
    * @param finalAmountMsat the final htlc amount in millisatoshis
    * @param finalExpiry     the final htlc expiry in number of blocks
    * @param hops            the hops as computed by the router + extra routes from payment request
    * @return a (firstAmountMsat, firstExpiry, payloads) tuple where:
    *         - firstAmountMsat is the amount for the first htlc in the route
    *         - firstExpiry is the cltv expiry for the first htlc in the route
    *         - a sequence of payloads that will be used to build the onion
    */
  def buildPayloads(finalAmountMsat: Long, finalExpiry: Long, hops: Seq[Hop]): (Long, Long, Seq[PerHopPayload]) =
    hops.reverse.foldLeft((finalAmountMsat, finalExpiry, PerHopPayload(ShortChannelId(0L), finalAmountMsat, finalExpiry) :: Nil)) {
      case ((msat, expiry, payloads), hop) =>
        val nextFee = nodeFee(hop.lastUpdate.feeBaseMsat, hop.lastUpdate.feeProportionalMillionths, msat)
        (msat + nextFee, expiry + hop.lastUpdate.cltvExpiryDelta, PerHopPayload(hop.lastUpdate.shortChannelId, msat, expiry) +: payloads)
    }

  def buildCommand(finalAmountMsat: Long, finalExpiry: Long, paymentHash: ByteVector32, hops: Seq[Hop]): (CMD_ADD_HTLC, Seq[(ByteVector32, PublicKey)]) = {
    val (firstAmountMsat, firstExpiry, payloads) = buildPayloads(finalAmountMsat, finalExpiry, hops.drop(1))
    val nodes = hops.map(_.nextNodeId)
    // BOLT 2 requires that associatedData == paymentHash
    val onion = buildOnion(nodes, payloads, paymentHash)
    CMD_ADD_HTLC(firstAmountMsat, paymentHash, firstExpiry, Packet.write(onion.packet), upstream_opt = None, commit = true) -> onion.sharedSecrets
  }

  /**
    * Rewrites a list of failures to retrieve the meaningful part.
    * <p>
    * If a list of failures with many elements ends up with a LocalFailure RouteNotFound, this RouteNotFound failure
    * should be removed. This last failure is irrelevant information. In such a case only the n-1 attempts were rejected
    * with a **significant reason** ; the final RouteNotFound error provides no meaningful insight.
    * <p>
    * This method should be used by the user interface to provide a non-exhaustive but more useful feedback.
    *
    * @param failures a list of payment failures for a payment
    */
  def transformForUser(failures: Seq[PaymentFailure]): Seq[PaymentFailure] = {
    failures.map {
      case LocalFailure(AddHtlcFailed(_, _, t, _, _, _)) => LocalFailure(t) // we're interested in the error which caused the add-htlc to fail
      case other => other
    } match {
      case previousFailures :+ LocalFailure(RouteNotFound) if previousFailures.nonEmpty => previousFailures
      case other => other
    }
  }

  /**
    * This method retrieves the channel update that we used when we built a route.
    *
    * It just iterates over the hops, but there are at most 20 of them.
    *
    * @param nodeId
    * @param hops
    * @return the channel update if found
    */
  def getChannelUpdateForNode(nodeId: PublicKey, hops: Seq[Hop]): Option[ChannelUpdate] = hops.find(_.nodeId == nodeId).map(_.lastUpdate)

  /**
    * This method compares channel updates, ignoring fields that don't matter, like signature or timestamp
    *
    * @param u1
    * @param u2
    * @return true if channel updates are "equal"
    */
  def areSame(u1: ChannelUpdate, u2: ChannelUpdate): Boolean =
<<<<<<< HEAD
    // NB: On Android we don't compare chainHashes because they are stripped out for performance reason
    u1.copy(signature = BinaryData.empty, chainHash = BinaryData.empty, timestamp = 0) == u2.copy(signature = BinaryData.empty, chainHash = BinaryData.empty, timestamp = 0)
=======
    u1.copy(signature = ByteVector.empty, timestamp = 0) == u2.copy(signature = ByteVector.empty, timestamp = 0)
>>>>>>> b681cfca

  /**
    * This allows us to detect if a bad node always answers with a new update (e.g. with a slightly different expiry or fee)
    * in order to mess with us.
    *
    * @param nodeId
    * @param failures
    * @return
    */
  def hasAlreadyFailedOnce(nodeId: PublicKey, failures: Seq[PaymentFailure]): Boolean =
    failures
      .collectFirst { case RemoteFailure(_, ErrorPacket(origin, u: Update)) if origin == nodeId => u.update }
      .isDefined
}<|MERGE_RESOLUTION|>--- conflicted
+++ resolved
@@ -139,7 +139,6 @@
         case Success(e@ErrorPacket(nodeId, failureMessage)) =>
           log.info(s"received an error message from nodeId=$nodeId, trying to use a different channel (failure=$failureMessage)")
           // let's try again without the channel outgoing from nodeId
-<<<<<<< HEAD
           val faultyChannel = hops.find(_.nodeId == nodeId).map { hop =>
             // On Android, we don't monitor channels to see if their funding is spent because it is too expensive
             // if the node that created this channel tells us it is unusable (only permanent channel failure) we forget about it
@@ -147,11 +146,7 @@
             router ! WatchEventSpentBasic(BITCOIN_FUNDING_EXTERNAL_CHANNEL_SPENT(hop.lastUpdate.shortChannelId))
             ChannelDesc(hop.lastUpdate.shortChannelId, hop.nodeId, hop.nextNodeId)
           }
-          router ! RouteRequest(sourceNodeId, c.targetNodeId, c.amountMsat, c.assistedRoutes, ignoreNodes, ignoreChannels ++ faultyChannel.toSet, c.randomize, c.routeParams)
-=======
-          val faultyChannel = hops.find(_.nodeId == nodeId).map(hop => ChannelDesc(hop.lastUpdate.shortChannelId, hop.nodeId, hop.nextNodeId))
           router ! RouteRequest(sourceNodeId, c.targetNodeId, c.amountMsat, c.assistedRoutes, ignoreNodes, ignoreChannels ++ faultyChannel.toSet, c.routeParams)
->>>>>>> b681cfca
           goto(WAITING_FOR_ROUTE) using WaitingForRoute(s, c, failures :+ RemoteFailure(hops, e))
       }
 
@@ -164,7 +159,6 @@
       stay
 
     case Event(Status.Failure(t), WaitingForComplete(s, c, _, failures, _, ignoreNodes, ignoreChannels, hops)) =>
-<<<<<<< HEAD
       t match {
         case Register.ForwardShortIdFailure(fwd) =>
           // On Android we don't actively clean the routing table so we may have cases where we are not aware that a local public channel as in fact been closed
@@ -172,7 +166,7 @@
           // note that if the channel is in fact still alive, we will get it again via network announcements anyway
           log.warning(s"local shortChannelId=${fwd.shortChannelId} doesn't seem to exist, excluding it from routes")
           router ! WatchEventSpentBasic(BITCOIN_FUNDING_EXTERNAL_CHANNEL_SPENT(fwd.shortChannelId))
-          router ! RouteRequest(sourceNodeId, c.targetNodeId, c.amountMsat, c.assistedRoutes, randomize = c.randomize, routeParams = c.routeParams)
+          router ! RouteRequest(sourceNodeId, c.targetNodeId, c.amountMsat, c.assistedRoutes, routeParams = c.routeParams)
           goto(WAITING_FOR_ROUTE) using WaitingForRoute(s, c, failures)
         case _ =>
           if (failures.size + 1 >= c.maxAttempts) {
@@ -181,19 +175,9 @@
           } else {
             log.info(s"received an error message from local, trying to use a different channel (failure=${t.getMessage})")
             val faultyChannel = ChannelDesc(hops.head.lastUpdate.shortChannelId, hops.head.nodeId, hops.head.nextNodeId)
-            router ! RouteRequest(sourceNodeId, c.targetNodeId, c.amountMsat, c.assistedRoutes, ignoreNodes, ignoreChannels + faultyChannel, c.randomize, c.routeParams)
+            router ! RouteRequest(sourceNodeId, c.targetNodeId, c.amountMsat, c.assistedRoutes, ignoreNodes, ignoreChannels + faultyChannel, c.routeParams)
             goto(WAITING_FOR_ROUTE) using WaitingForRoute(s, c, failures :+ LocalFailure(t))
           }
-=======
-      if (failures.size + 1 >= c.maxAttempts) {
-        reply(s, PaymentFailed(c.paymentHash, failures :+ LocalFailure(t)))
-        stop(FSM.Normal)
-      } else {
-        log.info(s"received an error message from local, trying to use a different channel (failure=${t.getMessage})")
-        val faultyChannel = ChannelDesc(hops.head.lastUpdate.shortChannelId, hops.head.nodeId, hops.head.nextNodeId)
-        router ! RouteRequest(sourceNodeId, c.targetNodeId, c.amountMsat, c.assistedRoutes, ignoreNodes, ignoreChannels + faultyChannel, c.routeParams)
-        goto(WAITING_FOR_ROUTE) using WaitingForRoute(s, c, failures :+ LocalFailure(t))
->>>>>>> b681cfca
       }
   }
 
@@ -328,12 +312,8 @@
     * @return true if channel updates are "equal"
     */
   def areSame(u1: ChannelUpdate, u2: ChannelUpdate): Boolean =
-<<<<<<< HEAD
     // NB: On Android we don't compare chainHashes because they are stripped out for performance reason
-    u1.copy(signature = BinaryData.empty, chainHash = BinaryData.empty, timestamp = 0) == u2.copy(signature = BinaryData.empty, chainHash = BinaryData.empty, timestamp = 0)
-=======
-    u1.copy(signature = ByteVector.empty, timestamp = 0) == u2.copy(signature = ByteVector.empty, timestamp = 0)
->>>>>>> b681cfca
+    u1.copy(signature = ByteVector.empty, chainHash = ByteVector32.Zeroes, timestamp = 0) == u2.copy(signature = ByteVector.empty, chainHash = ByteVector32.Zeroes, timestamp = 0)
 
   /**
     * This allows us to detect if a bad node always answers with a new update (e.g. with a slightly different expiry or fee)
