--- conflicted
+++ resolved
@@ -206,16 +206,7 @@
     (appKit.paymentHandler ? ReceivePayment(amount_opt, description, expire_opt, fallbackAddress = fallbackAddress_opt, paymentPreimage = paymentPreimage_opt)).mapTo[PaymentRequest]
   }
 
-<<<<<<< HEAD
   override def newAddress(): Future[String] = Future.failed(new IllegalArgumentException("this call is only available with a bitcoin core backend"))
-=======
-  override def newAddress(): Future[String] = {
-    appKit.wallet match {
-      case w: BitcoinCoreWallet => w.getReceiveAddress
-      case _ => Future.failed(new IllegalArgumentException("this call is only available with a bitcoin core backend"))
-    }
-  }
->>>>>>> 4cfb7d94
 
   override def findRoute(targetNodeId: PublicKey, amount: MilliSatoshi, assistedRoutes: Seq[Seq[PaymentRequest.ExtraHop]] = Seq.empty)(implicit timeout: Timeout): Future[RouteResponse] = {
     val maxFee = RouteCalculation.getDefaultRouteParams(appKit.nodeParams.routerConf).getMaxFee(amount)
@@ -324,8 +315,8 @@
    * @param channels either shortChannelIds (BOLT encoded) or channelIds (32-byte hex encoded).
    */
   private def sendToChannels[T: ClassTag](channels: List[ApiTypes.ChannelIdentifier], request: Any)(implicit timeout: Timeout): Future[Map[ApiTypes.ChannelIdentifier, Either[Throwable, T]]] = {
-    val commands = channels.map(c => sendToChannel[T](c, request).map(r => Right(r)).recover(t => Left(t)).map(r => c -> r))
-    Future.foldLeft(commands)(Map.empty[ApiTypes.ChannelIdentifier, Either[Throwable, T]])(_ + _)
+    val commands = channels.map(c => sendToChannel[T](c, request).map(r => Right(r)).recover { case t => Left(t) } map(r => c -> r))
+    Future.fold(commands)(Map.empty[ApiTypes.ChannelIdentifier, Either[Throwable, T]])(_ + _)
   }
 
   override def getInfoResponse()(implicit timeout: Timeout): Future[GetInfoResponse] = Future.successful(
