--- conflicted
+++ resolved
@@ -1,12 +1,6 @@
 package fr.acinq.eclair.router
 
-<<<<<<< HEAD
-import akka.actor.{ActorRef, FSM, Props}
-=======
-import java.io.StringWriter
-
 import akka.actor.{ActorRef, FSM, Props, Terminated}
->>>>>>> 6142d92c
 import akka.pattern.pipe
 import fr.acinq.bitcoin.BinaryData
 import fr.acinq.bitcoin.Crypto.PublicKey
@@ -98,14 +92,9 @@
     val initChannels = remainingChannels.map(c => (c.shortChannelId -> c)).toMap
     val initChannelUpdates = remainingUpdates.map(u => (getDesc(u, initChannels(u.shortChannelId)) -> u)).toMap
     log.info(s"loaded from db: channels=${remainingChannels.size} nodes=N/A updates=${remainingUpdates.size}")
-    startWith(NORMAL, Data(Map.empty, initChannels, initChannelUpdates, Nil, Nil, Nil, Map.empty, Map.empty, Map.empty, Set.empty))
-  }
-
-<<<<<<< HEAD
-=======
-  startWith(NORMAL, Data(Map.empty, Map.empty, Map.empty, Stash(Map.empty, Map.empty, Map.empty), Queue.empty, Map.empty, Map.empty, Map.empty, Set.empty, Set.empty))
-
->>>>>>> 6142d92c
+    startWith(NORMAL, Data(Map.empty, initChannels, initChannelUpdates, Stash(Map.empty, Map.empty, Map.empty), Queue.empty, Map.empty, Map.empty, Map.empty, Set.empty, Set.empty))
+  }
+
   when(NORMAL) {
     case Event(TickValidate, d) =>
       require(d.awaiting.size == 0, "awaiting queue should be empty")
@@ -226,14 +215,6 @@
       log.debug(s"removed local channel_update for channelId=$channelId shortChannelId=${shortChannelId.toHexString}")
       stay using d.copy(privateChannels = d.privateChannels - shortChannelId, privateUpdates = d.privateUpdates.filterKeys(_.id != shortChannelId))
 
-<<<<<<< HEAD
-    case Event(SendRoutingState(remote), Data(nodes, channels, updates, _, _, _, _, _, _, _)) =>
-      // disabled on Android for performance reasons
-      //log.debug(s"info sending all announcements to $remote: channels=${channels.size} nodes=${nodes.size} updates=${updates.size}")
-      // we group and add delays to leave room for channel messages
-      //context.actorOf(ThrottleForwarder.props(remote, channels.values ++ nodes.values ++ updates.values, 100, 100 millis))
-      stay
-=======
     case Event(s@SendRoutingState(remote), d: Data) =>
       if (d.sendingState.size > 3) {
         log.info(s"received request to send announcements to $remote, already sending state to ${d.sendingState.size} peers, delaying...")
@@ -251,7 +232,10 @@
     case Event(Terminated(actor), d: Data) if d.sendingState.contains(actor) =>
       log.info(s"done sending announcements to a peer, freeing slot")
       stay using d.copy(sendingState = d.sendingState - actor)
->>>>>>> 6142d92c
+
+    case Event(SendRoutingState(remote), _) =>
+      // disabled on Android for performance reasons
+      stay
 
     case Event(c: ChannelAnnouncement, d) =>
       log.debug(s"received channel announcement for shortChannelId=${c.shortChannelId.toHexString} nodeId1=${c.nodeId1} nodeId2=${c.nodeId2} from $sender")
@@ -267,38 +251,7 @@
         stay using d.copy(stash = d.stash.copy(channels = d.stash.channels + (c -> sender)))
       }
 
-<<<<<<< HEAD
     case Event(n: NodeAnnouncement, d: Data) => stay // we just ignore node_announcements on android
-=======
-    case Event(n: NodeAnnouncement, d: Data) =>
-      log.debug(s"received node announcement for nodeId=${n.nodeId} from $sender")
-      if (d.nodes.containsKey(n.nodeId) && d.nodes(n.nodeId).timestamp >= n.timestamp) {
-        log.debug("ignoring {} (old timestamp or duplicate)", n)
-        stay
-      } else if (!Announcements.checkSig(n)) {
-        log.warning("bad signature for {}", n)
-        sender ! Error(Peer.CHANNELID_ZERO, "bad announcement sig!!!".getBytes())
-        stay
-      } else if (d.nodes.containsKey(n.nodeId)) {
-        log.debug(s"updated node nodeId=${n.nodeId}")
-        context.system.eventStream.publish(NodeUpdated(n))
-        db.updateNode(n)
-        stay using d.copy(nodes = d.nodes + (n.nodeId -> n), rebroadcast = d.rebroadcast :+ (n -> sender))
-      } else if (d.channels.values.exists(c => isRelatedTo(c, n.nodeId))) {
-        log.debug(s"added node nodeId=${n.nodeId}")
-        context.system.eventStream.publish(NodeDiscovered(n))
-        db.addNode(n)
-        stay using d.copy(nodes = d.nodes + (n.nodeId -> n), rebroadcast = d.rebroadcast :+ (n -> sender))
-      } else if (d.awaiting.keys.exists(c => isRelatedTo(c, n.nodeId)) || d.stash.channels.keys.exists(c => isRelatedTo(c, n.nodeId))) {
-        log.debug("stashing {}", n)
-        stay using d.copy(stash = d.stash.copy(nodes = d.stash.nodes + (n -> sender)))
-      } else {
-        log.debug("ignoring {} (no related channel found)", n)
-        // there may be a record if we have just restarted
-        db.removeNode(n.nodeId)
-        stay
-      }
->>>>>>> 6142d92c
 
     case Event(u: ChannelUpdate, d: Data) =>
       log.debug(s"received channel update for shortChannelId=${u.shortChannelId.toHexString} from $sender")
@@ -374,22 +327,8 @@
     case Event(TickValidate, d) => stay // ignored
 
     case Event(TickBroadcast, d) =>
-<<<<<<< HEAD
-      d.rebroadcast match {
-        case Nil => stay using d.copy(origins = Map.empty)
-        case _ =>
-          //log.info(s"broadcasting ${d.rebroadcast.size} routing messages")
-          //context.actorSelection(context.system / "*" / "switchboard") ! Rebroadcast(d.rebroadcast, d.origins)
-          stay using d.copy(rebroadcast = Nil, origins = Map.empty)
-=======
-      if (d.rebroadcast.isEmpty) {
-        stay
-      } else {
-        log.info(s"broadcasting ${d.rebroadcast.size} routing messages")
-        context.actorSelection(context.system / "*" / "switchboard") ! Rebroadcast(d.rebroadcast)
-        stay using d.copy(rebroadcast = Queue.empty)
->>>>>>> 6142d92c
-      }
+      // On Android we don't rebroadcast announcements
+      stay using d.copy(rebroadcast = Queue.empty)
 
     case Event(TickPruneStaleChannels, d) =>
       // first we select channels that we will prune
@@ -568,43 +507,7 @@
       .map(desc => Hop(desc.a, desc.b, updates(desc)))
   }
 
-<<<<<<< HEAD
   def graph2dot(nodes: Map[PublicKey, NodeAnnouncement], channels: Map[Long, ChannelAnnouncement])(implicit ec: ExecutionContext): Future[String] = ???
-=======
-  def graph2dot(nodes: Map[PublicKey, NodeAnnouncement], channels: Map[Long, ChannelAnnouncement])(implicit ec: ExecutionContext): Future[String] = Future {
-    case class DescEdge(channelId: Long) extends DefaultEdge
-    val g = new SimpleGraph[PublicKey, DescEdge](classOf[DescEdge])
-    channels.foreach(d => {
-      g.addVertex(d._2.nodeId1)
-      g.addVertex(d._2.nodeId2)
-      g.addEdge(d._2.nodeId1, d._2.nodeId2, new DescEdge(d._1))
-    })
-    val vertexIDProvider = new ComponentNameProvider[PublicKey]() {
-      override def getName(nodeId: PublicKey): String = "\"" + nodeId.toString() + "\""
-    }
-    val edgeLabelProvider = new ComponentNameProvider[DescEdge]() {
-      override def getName(e: DescEdge): String = e.channelId.toString
-    }
-    val vertexAttributeProvider = new ComponentAttributeProvider[PublicKey]() {
-
-      override def getComponentAttributes(nodeId: PublicKey): java.util.Map[String, String] =
-
-        nodes.get(nodeId) match {
-          case Some(ann) => Map("label" -> ann.alias, "color" -> ann.rgbColor.toString)
-          case None => Map.empty[String, String]
-        }
-    }
-    val exporter = new DOTExporter[PublicKey, DescEdge](vertexIDProvider, null, edgeLabelProvider, vertexAttributeProvider, null)
-    val writer = new StringWriter()
-    try {
-      exporter.exportGraph(g, writer)
-      writer.toString
-    } finally {
-      writer.close()
-    }
-
-  }
->>>>>>> 6142d92c
 
 
 }