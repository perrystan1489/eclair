package fr.acinq.eclair.router

import akka.actor.{ActorRef, FSM, Props}
import akka.pattern.pipe
import fr.acinq.bitcoin.BinaryData
import fr.acinq.bitcoin.Crypto.PublicKey
import fr.acinq.bitcoin.Script.{pay2wsh, write}
import fr.acinq.eclair._
import fr.acinq.eclair.blockchain._
import fr.acinq.eclair.channel._
import fr.acinq.eclair.io.Peer
import fr.acinq.eclair.payment.Hop
import fr.acinq.eclair.transactions.Scripts
import fr.acinq.eclair.wire._
import org.jgrapht.alg.DijkstraShortestPath
import org.jgrapht.graph.{DefaultDirectedGraph, DefaultEdge}

import scala.collection.JavaConversions._
import scala.compat.Platform
import scala.concurrent.duration._
import scala.concurrent.{ExecutionContext, Future}
import scala.util.{Random, Success, Try}

// @formatter:off

case class ChannelDesc(id: Long, a: PublicKey, b: PublicKey)
case class RouteRequest(source: PublicKey, target: PublicKey, ignoreNodes: Set[PublicKey] = Set.empty, ignoreChannels: Set[Long] = Set.empty)
case class RouteResponse(hops: Seq[Hop], ignoreNodes: Set[PublicKey], ignoreChannels: Set[Long]) { require(hops.size > 0, "route cannot be empty") }
case class ExcludeChannel(desc: ChannelDesc) // this is used when we get a TemporaryChannelFailure, to give time for the channel to recover (note that exclusions are directed)
case class LiftChannelExclusion(desc: ChannelDesc)
case class SendRoutingState(to: ActorRef)
case class Rebroadcast(ann: Seq[RoutingMessage], origins: Map[RoutingMessage, ActorRef])

case class Data(nodes: Map[PublicKey, NodeAnnouncement],
                  channels: Map[Long, ChannelAnnouncement],
                  updates: Map[ChannelDesc, ChannelUpdate],
                  rebroadcast: Seq[RoutingMessage],
                  stash: Seq[RoutingMessage],
                  awaiting: Seq[ChannelAnnouncement],
                  origins: Map[RoutingMessage, ActorRef],
                  localUpdates: Map[BinaryData, (ChannelDesc, ChannelUpdate)],
                  excludedChannels: Set[ChannelDesc]) // those channels are temporarily excluded from route calculation, because their node returned a TemporaryChannelFailure

sealed trait State
case object NORMAL extends State
case object WAITING_FOR_VALIDATION extends State

case object TickBroadcast
case object TickValidate
case object TickPruneStaleChannels

// @formatter:on

/**
  * Created by PM on 24/05/2016.
  */

class Router(nodeParams: NodeParams, watcher: ActorRef) extends FSM[State, Data] {

  import Router._

  import ExecutionContext.Implicits.global

  context.system.eventStream.subscribe(self, classOf[ChannelStateChanged])

  setTimer(TickBroadcast.toString, TickBroadcast, nodeParams.routerBroadcastInterval, repeat = true)
  setTimer(TickValidate.toString, TickValidate, nodeParams.routerValidateInterval, repeat = true)
  setTimer(TickPruneStaleChannels.toString, TickPruneStaleChannels, 1 day, repeat = true)

  val db = nodeParams.networkDb

<<<<<<< HEAD
  {
    log.info(s"loading network announcements from db...")
    val initChannels = db.listChannels().map(c => (c.shortChannelId -> c)).toMap
    val initNodes = (db.listNodes() match {
      case Nil => Nil
      case l => l :+ Announcements.makeNodeAnnouncement(nodeParams.privateKey, nodeParams.alias, nodeParams.color, nodeParams.publicAddresses, Platform.currentTime / 1000)
    }).map(n => (n.nodeId -> n)).toMap
    val initChannelUpdates = db.listChannelUpdates().map(u => (getDesc(u, initChannels(u.shortChannelId)) -> u)).toMap
    log.info(s"starting state machine")
    startWith(NORMAL, Data(initNodes, initChannels, initChannelUpdates, Nil, Nil, Nil, Map.empty, Map.empty, Set.empty))
  }
=======
  // Note: We go through the whole validation process instead of directly loading into memory, because the channels
  // could have been closed while we were shutdown, and if someone connects to us right after startup we don't want to
  // advertise invalid channels. We could optimize this (at least not fetch txes from the blockchain, and not check sigs)
  log.info(s"loading network announcements from db...")
  db.listChannels().map(self ! _)
  db.listNodes().map(self ! _)
  db.listChannelUpdates().map(self ! _)
  log.info(s"starting state machine")

  startWith(NORMAL, Data(Map.empty, Map.empty, Map.empty, Nil, Nil, Nil, Map.empty, Map.empty, Set.empty))
>>>>>>> ee7038c7

  when(NORMAL) {
    case Event(TickValidate, d) =>
      require(d.awaiting.size == 0)
      var i = 0
      // we extract a batch of channel announcements from the stash
      val (channelAnns: Seq[ChannelAnnouncement]@unchecked, otherAnns) = d.stash.partition {
        case _: ChannelAnnouncement =>
          i = i + 1
          i <= MAX_PARALLEL_JSONRPC_REQUESTS
        case _ => false
      }
      if (channelAnns.size > 0) {
        log.info(s"validating a batch of ${channelAnns.size} channels")
        watcher ! ParallelGetRequest(channelAnns)
        goto(WAITING_FOR_VALIDATION) using d.copy(stash = otherAnns, awaiting = channelAnns)
      } else stay
  }

  when(WAITING_FOR_VALIDATION) {
    case Event(ParallelGetResponse(results), d) =>
      val validated = results.flatMap {
        case IndividualResult(c, Some(tx), true) =>
          // TODO: blacklisting
          val (_, _, outputIndex) = fromShortId(c.shortChannelId)
          // let's check that the output is indeed a P2WSH multisig 2-of-2 of nodeid1 and nodeid2)
          val fundingOutputScript = write(pay2wsh(Scripts.multiSig2of2(PublicKey(c.bitcoinKey1), PublicKey(c.bitcoinKey2))))
          if (tx.txOut.size < outputIndex + 1) {
            log.error(s"invalid script for shortChannelId=${c.shortChannelId}: txid=${tx.txid} does not have outputIndex=$outputIndex ann=$c")
            None
          } else if (fundingOutputScript != tx.txOut(outputIndex).publicKeyScript) {
            log.error(s"invalid script for shortChannelId=${c.shortChannelId} txid=${tx.txid} ann=$c")
            None
          } else {
            // On Android we disable the ability to detect when external channels die. If we try to use them during a
            // payment, we simply will get an error from the node that is just before the missing channel.
            //watcher ! WatchSpentBasic(self, tx, outputIndex, BITCOIN_FUNDING_EXTERNAL_CHANNEL_SPENT(c.shortChannelId))
            // TODO: check feature bit set
            log.debug(s"added channel channelId=${c.shortChannelId}")
            context.system.eventStream.publish(ChannelDiscovered(c, tx.txOut(outputIndex).amount))
            db.addChannel(c)
            Some(c)
          }
        case IndividualResult(c, Some(tx), false) =>
          // TODO: vulnerability if they flood us with spent funding tx?
          log.warning(s"ignoring shortChannelId=${c.shortChannelId} tx=${tx.txid} (funding tx not found in utxo)")
          // there may be a record if we have just restarted
          db.removeChannel(c.shortChannelId)
          None
        case IndividualResult(c, None, _) =>
          // TODO: blacklist?
          log.warning(s"could not retrieve tx for shortChannelId=${c.shortChannelId}")
          None
      }

      // in case we just validated our first local channel, we announce the local node
      // note that this will also make sure we always update our node announcement on restart (eg: alias, color), because
      // even if we had stored a previous announcement, it would be overriden by this more recent one
      if (!d.nodes.contains(nodeParams.nodeId) && validated.exists(isRelatedTo(_, nodeParams.nodeId))) {
        log.info(s"first local channel validated, announcing local node")
        val nodeAnn = Announcements.makeNodeAnnouncement(nodeParams.privateKey, nodeParams.alias, nodeParams.color, nodeParams.publicAddresses)
        self ! nodeAnn
      }

      // we also reprocess node and channel_update announcements related to channels that were processed
      val (resend, stash1) = d.stash.partition {
        case n: NodeAnnouncement => results.exists(r => isRelatedTo(r.c, n.nodeId))
        case u: ChannelUpdate => results.exists(r => r.c.shortChannelId == u.shortChannelId)
        case _ => false
      }
      resend.foreach(self ! _)
      goto(NORMAL) using d.copy(channels = d.channels ++ validated.map(c => (c.shortChannelId -> c)), rebroadcast = d.rebroadcast ++ validated, stash = stash1, awaiting = Nil)
  }

  whenUnhandled {
    case Event(ChannelStateChanged(_, _, _, _, channel.NORMAL, d: DATA_NORMAL), d1) =>
      val channelDesc = ChannelDesc(d.channelUpdate.shortChannelId, d.commitments.localParams.nodeId, d.commitments.remoteParams.nodeId)
      log.debug(s"added local channel_update for channelId=${d.channelId} update=${d.channelUpdate}")
      stay using d1.copy(localUpdates = d1.localUpdates + (d.channelId -> (channelDesc, d.channelUpdate)))

    case Event(ChannelStateChanged(_, _, _, channel.NORMAL, _, d: HasCommitments), d1) =>
      log.debug(s"removed local channel_update for channelId=${d.channelId}")
      stay using d1.copy(localUpdates = d1.localUpdates - d.channelId)

    case Event(_: ChannelStateChanged, _) => stay

    case Event(SendRoutingState(remote), Data(nodes, channels, updates, _, _, _, _, _, _)) =>
      // disabled on Android for performance reasons
      //log.debug(s"info sending all announcements to $remote: channels=${channels.size} nodes=${nodes.size} updates=${updates.size}")
      // we group and add delays to leave room for channel messages
      //context.actorOf(ThrottleForwarder.props(remote, channels.values ++ nodes.values ++ updates.values, 100, 100 millis))
      stay

    case Event(c: ChannelAnnouncement, d) =>
      log.debug(s"received channel announcement for shortChannelId=${c.shortChannelId} nodeId1=${c.nodeId1} nodeId2=${c.nodeId2}")
      if (d.channels.containsKey(c.shortChannelId) || d.awaiting.exists(_.shortChannelId == c.shortChannelId) || d.stash.contains(c)) {
        log.debug(s"ignoring $c (duplicate)")
        stay
      } else if (!Announcements.checkSigs(c)) {
        log.error(s"bad signature for announcement $c")
        sender ! Error(Peer.CHANNELID_ZERO, "bad announcement sig!!!".getBytes())
        stay
      } else {
        log.debug(s"stashing $c")
        stay using d.copy(stash = d.stash :+ c, origins = d.origins + (c -> sender))
      }

    case Event(n: NodeAnnouncement, d: Data) =>
      if (d.nodes.containsKey(n.nodeId) && d.nodes(n.nodeId).timestamp >= n.timestamp) {
        log.debug(s"ignoring announcement $n (old timestamp or duplicate)")
        stay
      } else if (!Announcements.checkSig(n)) {
        log.error(s"bad signature for announcement $n")
        sender ! Error(Peer.CHANNELID_ZERO, "bad announcement sig!!!".getBytes())
        stay
      } else if (d.nodes.containsKey(n.nodeId)) {
        log.debug(s"updated node nodeId=${n.nodeId}")
        context.system.eventStream.publish(NodeUpdated(n))
        db.updateNode(n)
        stay using d.copy(nodes = d.nodes + (n.nodeId -> n), rebroadcast = d.rebroadcast :+ n, origins = d.origins + (n -> sender))
      } else if (d.channels.values.exists(c => isRelatedTo(c, n.nodeId))) {
        log.debug(s"added node nodeId=${n.nodeId}")
        context.system.eventStream.publish(NodeDiscovered(n))
        db.addNode(n)
        stay using d.copy(nodes = d.nodes + (n.nodeId -> n), rebroadcast = d.rebroadcast :+ n, origins = d.origins + (n -> sender))
      } else if (d.awaiting.exists(c => isRelatedTo(c, n.nodeId)) || d.stash.collectFirst { case c: ChannelAnnouncement if isRelatedTo(c, n.nodeId) => c }.isDefined) {
        log.debug(s"stashing $n")
        stay using d.copy(stash = d.stash :+ n, origins = d.origins + (n -> sender))
      } else {
        log.warning(s"ignoring $n (no related channel found)")
        // there may be a record if we have just restarted
        db.removeNode(n.nodeId)
        stay
      }

    case Event(u: ChannelUpdate, d: Data) =>
      if (d.channels.contains(u.shortChannelId)) {
        val c = d.channels(u.shortChannelId)
        val desc = getDesc(u, c)
        if (d.updates.contains(desc) && d.updates(desc).timestamp >= u.timestamp) {
          log.debug(s"ignoring $u (old timestamp or duplicate)")
          stay
        } else if (!Announcements.checkSig(u, getDesc(u, d.channels(u.shortChannelId)).a)) {
          // TODO: (dirty) this will make the origin channel close the connection
          log.error(s"bad signature for announcement $u")
          sender ! Error(Peer.CHANNELID_ZERO, "bad announcement sig!!!".getBytes())
          stay
        } else if (d.updates.contains(desc)) {
          log.debug(s"updated $u")
          context.system.eventStream.publish(ChannelUpdateReceived(u))
          db.updateChannelUpdate(u)
          stay using d.copy(updates = d.updates + (desc -> u), rebroadcast = d.rebroadcast :+ u, origins = d.origins + (u -> sender))
        } else {
          log.debug(s"added $u")
          context.system.eventStream.publish(ChannelUpdateReceived(u))
          db.addChannelUpdate(u)
          stay using d.copy(updates = d.updates + (desc -> u), rebroadcast = d.rebroadcast :+ u, origins = d.origins + (u -> sender))
        }
      } else if (d.awaiting.exists(c => c.shortChannelId == u.shortChannelId) || d.stash.collectFirst { case c: ChannelAnnouncement if c.shortChannelId == u.shortChannelId => c }.isDefined) {
        log.debug(s"stashing $u")
        stay using d.copy(stash = d.stash :+ u, origins = d.origins + (u -> sender))
      } else {
        log.warning(s"ignoring announcement $u (unknown channel)")
        stay
      }

    case Event(WatchEventSpentBasic(BITCOIN_FUNDING_EXTERNAL_CHANNEL_SPENT(shortChannelId)), d)
      if d.channels.containsKey(shortChannelId) =>
      val lostChannel = d.channels(shortChannelId)
      log.info(s"funding tx of channelId=$shortChannelId has been spent")
      // we need to remove nodes that aren't tied to any channels anymore
      val channels1 = d.channels - lostChannel.shortChannelId
      val lostNodes = Seq(lostChannel.nodeId1, lostChannel.nodeId2).filterNot(nodeId => hasChannels(nodeId, channels1.values))
      // let's clean the db and send the events
      log.info(s"pruning shortChannelId=$shortChannelId (spent)")
      db.removeChannel(shortChannelId) // NB: this also removes channel updates
      context.system.eventStream.publish(ChannelLost(shortChannelId))
      lostNodes.foreach {
        case nodeId =>
          log.info(s"pruning nodeId=$nodeId (spent)")
          db.removeNode(nodeId)
          context.system.eventStream.publish(NodeLost(nodeId))
      }
      stay using d.copy(nodes = d.nodes -- lostNodes, channels = d.channels - shortChannelId, updates = d.updates.filterKeys(_.id != shortChannelId))

    case Event(TickValidate, d) => stay // ignored

    case Event(TickBroadcast, d) =>
      d.rebroadcast match {
        case Nil => stay using d.copy(origins = Map.empty)
        case _ =>
          //log.info(s"broadcasting ${d.rebroadcast.size} routing messages")
          //context.actorSelection(context.system / "*" / "switchboard") ! Rebroadcast(d.rebroadcast, d.origins)
          stay using d.copy(rebroadcast = Nil, origins = Map.empty)
      }

    case Event(TickPruneStaleChannels, d) =>
      // first we select channels that we will prune
      val staleChannels = getStaleChannels(d.channels, d.updates)
      // then we clean up the related channel updates
      val staleUpdates = d.updates.keys.filter(desc => staleChannels.contains(desc.id))
      // finally we remove nodes that aren't tied to any channels anymore
      val channels1 = d.channels -- staleChannels
      val staleNodes = d.nodes.keys.filterNot(nodeId => hasChannels(nodeId, channels1.values))
      // let's clean the db and send the events
      staleChannels.foreach {
        case shortChannelId =>
          log.info(s"pruning shortChannelId=$shortChannelId (stale)")
          db.removeChannel(shortChannelId) // NB: this also removes channel updates
          context.system.eventStream.publish(ChannelLost(shortChannelId))
      }
      staleNodes.foreach {
        case nodeId =>
          log.info(s"pruning nodeId=$nodeId (stale)")
          db.removeNode(nodeId)
          context.system.eventStream.publish(NodeLost(nodeId))
      }
      stay using d.copy(nodes = d.nodes -- staleNodes, channels = channels1, updates = d.updates -- staleUpdates)

    case Event(ExcludeChannel(desc@ChannelDesc(shortChannelId, nodeId, _)), d) =>
      val banDuration = nodeParams.channelExcludeDuration
      log.info(s"excluding shortChannelId=$shortChannelId from nodeId=$nodeId for duration=$banDuration")
      context.system.scheduler.scheduleOnce(banDuration, self, LiftChannelExclusion(desc))
      stay using d.copy(excludedChannels = d.excludedChannels + desc)

    case Event(LiftChannelExclusion(desc@ChannelDesc(shortChannelId, nodeId, _)), d) =>
      log.info(s"reinstating shortChannelId=$shortChannelId from nodeId=$nodeId")
      stay using d.copy(excludedChannels = d.excludedChannels - desc)

    case Event('nodes, d) =>
      sender ! d.nodes.values
      stay

    case Event('channels, d) =>
      sender ! d.channels.values
      stay

    case Event('updates, d) =>
      sender ! d.updates.values
      stay

    case Event('dot, d) =>
      graph2dot(d.nodes, d.channels) pipeTo sender
      stay

    case Event(RouteRequest(start, end, ignoreNodes, ignoreChannels), d) =>
      // we start with channel_updates of local channels
      val updates0 = d.localUpdates.values.toMap
      // we add them to the publicly-announced updates (channel_updates for announced channels will be deduped)
      val updates1 = d.updates ++ updates0
      // we then filter out the currently excluded channels
      val updates2 = updates1.filterKeys(!d.excludedChannels.contains(_))
      // we also filter out disabled channels, and channels/nodes that are blacklisted for this particular request
      val updates3 = filterUpdates(updates2, ignoreNodes, ignoreChannels)
      log.info(s"finding a route $start->$end with ignoreNodes=${ignoreNodes.map(_.toBin).mkString(",")} ignoreChannels=${ignoreChannels.map(_.toHexString).mkString(",")}")
      findRoute(start, end, updates3).map(r => RouteResponse(r, ignoreNodes, ignoreChannels)) pipeTo sender
      stay
  }

  onTransition {
    case _ -> NORMAL => log.info(s"current status channels=${nextStateData.channels.size} nodes=${nextStateData.nodes.size} updates=${nextStateData.updates.size}")
  }

  initialize()

}

object Router {

  val MAX_PARALLEL_JSONRPC_REQUESTS = 50

  def props(nodeParams: NodeParams, watcher: ActorRef) = Props(new Router(nodeParams, watcher))

  def getDesc(u: ChannelUpdate, channel: ChannelAnnouncement): ChannelDesc = {
    require(u.flags.data.size == 2, s"invalid flags length ${u.flags.data.size} != 2")
    // the least significant bit tells us if it is node1 or node2
    if (Announcements.isNode1(u.flags)) ChannelDesc(u.shortChannelId, channel.nodeId1, channel.nodeId2) else ChannelDesc(u.shortChannelId, channel.nodeId2, channel.nodeId1)
  }

  def isRelatedTo(c: ChannelAnnouncement, nodeId: PublicKey) = nodeId == c.nodeId1 || nodeId == c.nodeId2

  def hasChannels(nodeId: PublicKey, channels: Iterable[ChannelAnnouncement]): Boolean = channels.exists(c => isRelatedTo(c, nodeId))

  def getStaleChannels(channels: Map[Long, ChannelAnnouncement], updates: Map[ChannelDesc, ChannelUpdate]): Iterable[Long] = {
    // BOLT 7: "nodes MAY prune channels should the timestamp of the latest channel_update be older than 2 weeks (1209600 seconds)"
    // but we don't want to prune brand new channels for which we didn't yet receive a channel update
    // so we consider stale a channel that:
    // (1) is older than 2 weeks (2*7*144 = 2016 blocks)
    //  AND
    // (2) didn't have an update during the last 2 weeks
    val staleThresholdSeconds = Platform.currentTime / 1000 - 1209600
    val staleThresholdBlocks = Globals.blockCount.get() - 2016
    val staleChannels = channels
      .filterKeys(shortChannelId => fromShortId(shortChannelId)._1 < staleThresholdBlocks) // consider only channels older than 2 weeks
      .filterKeys(shortChannelId => !updates.values.exists(u => u.shortChannelId == shortChannelId && u.timestamp >= staleThresholdSeconds)) // no update in the past 2 weeks
    staleChannels.keys
  }

  /**
    * This method is used after a payment failed, and we want to exclude some nodes/channels that we know are failing
    */
  def filterUpdates(updates: Map[ChannelDesc, ChannelUpdate], ignoreNodes: Set[PublicKey], ignoreChannels: Set[Long]) =
    updates
      .filterNot(u => ignoreNodes.map(_.toBin).contains(u._1.a) || ignoreNodes.map(_.toBin).contains(u._1.b))
      .filterNot(u => ignoreChannels.contains(u._1.id))
      .filter(u => Announcements.isEnabled(u._2.flags))

  def findRouteDijkstra(localNodeId: PublicKey, targetNodeId: PublicKey, channels: Iterable[ChannelDesc]): Seq[ChannelDesc] = {
    if (localNodeId == targetNodeId) throw CannotRouteToSelf
    case class DescEdge(desc: ChannelDesc) extends DefaultEdge
    val g = new DefaultDirectedGraph[PublicKey, DescEdge](classOf[DescEdge])
    Random.shuffle(channels).foreach(d => {
      g.addVertex(d.a)
      g.addVertex(d.b)
      g.addEdge(d.a, d.b, new DescEdge(d))
    })
    Try(Option(DijkstraShortestPath.findPathBetween(g, localNodeId, targetNodeId))) match {
      case Success(Some(path)) => path.map(_.desc)
      case _ => throw RouteNotFound
    }
  }

  def findRoute(localNodeId: PublicKey, targetNodeId: PublicKey, updates: Map[ChannelDesc, ChannelUpdate])(implicit ec: ExecutionContext): Future[Seq[Hop]] = Future {
    findRouteDijkstra(localNodeId, targetNodeId, updates.keys)
      .map(desc => Hop(desc.a, desc.b, updates(desc)))
  }

  def graph2dot(nodes: Map[PublicKey, NodeAnnouncement], channels: Map[Long, ChannelAnnouncement])(implicit ec: ExecutionContext): Future[String] = ???


}<|MERGE_RESOLUTION|>--- conflicted
+++ resolved
@@ -69,7 +69,6 @@
 
   val db = nodeParams.networkDb
 
-<<<<<<< HEAD
   {
     log.info(s"loading network announcements from db...")
     val initChannels = db.listChannels().map(c => (c.shortChannelId -> c)).toMap
@@ -81,18 +80,6 @@
     log.info(s"starting state machine")
     startWith(NORMAL, Data(initNodes, initChannels, initChannelUpdates, Nil, Nil, Nil, Map.empty, Map.empty, Set.empty))
   }
-=======
-  // Note: We go through the whole validation process instead of directly loading into memory, because the channels
-  // could have been closed while we were shutdown, and if someone connects to us right after startup we don't want to
-  // advertise invalid channels. We could optimize this (at least not fetch txes from the blockchain, and not check sigs)
-  log.info(s"loading network announcements from db...")
-  db.listChannels().map(self ! _)
-  db.listNodes().map(self ! _)
-  db.listChannelUpdates().map(self ! _)
-  log.info(s"starting state machine")
-
-  startWith(NORMAL, Data(Map.empty, Map.empty, Map.empty, Nil, Nil, Nil, Map.empty, Map.empty, Set.empty))
->>>>>>> ee7038c7
 
   when(NORMAL) {
     case Event(TickValidate, d) =>
