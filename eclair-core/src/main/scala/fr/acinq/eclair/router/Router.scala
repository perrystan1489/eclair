--- conflicted
+++ resolved
@@ -35,11 +35,8 @@
 import fr.acinq.eclair.router.Graph.{RichWeight, WeightRatios}
 import fr.acinq.eclair.transactions.Scripts
 import fr.acinq.eclair.wire._
-<<<<<<< HEAD
+import scodec.bits.ByteVector
 import shapeless.HNil
-=======
-import scodec.bits.ByteVector
->>>>>>> b681cfca
 
 import scala.collection.immutable.{SortedMap, TreeMap}
 import scala.collection.{SortedSet, mutable}
@@ -925,7 +922,7 @@
     import u._
     val data = serializationResult(LightningMessageCodecs.channelUpdateChecksumCodec.encode(shortChannelId :: messageFlags :: channelFlags :: cltvExpiryDelta :: htlcMinimumMsat :: feeBaseMsat :: feeProportionalMillionths :: htlcMaximumMsat :: HNil))
     val checksum = new Adler32()
-    checksum.update(data.data.toArray)
+    checksum.update(data.toArray)
     checksum.getValue
   }
 
