package fr.acinq.eclair

import java.io.File
import java.net.InetSocketAddress

import akka.actor.{ActorRef, ActorSystem, Props, SupervisorStrategy}
import akka.util.Timeout
import com.typesafe.config.{Config, ConfigFactory}
import fr.acinq.bitcoin.Block
import fr.acinq.eclair.NodeParams.{BITCOINJ, ELECTRUM}
import fr.acinq.eclair.blockchain.bitcoinj.{BitcoinjKit, BitcoinjWallet, BitcoinjWatcher}
import fr.acinq.eclair.blockchain.electrum.{ElectrumClient, ElectrumEclairWallet, ElectrumWallet, ElectrumWatcher}
import fr.acinq.eclair.blockchain.fee.{ConstantFeeProvider, _}
import fr.acinq.eclair.blockchain.{EclairWallet, _}
import fr.acinq.eclair.channel.Register
import fr.acinq.eclair.io.{Authenticator, Server, Switchboard}
import fr.acinq.eclair.payment._
import fr.acinq.eclair.router._
import grizzled.slf4j.Logging

import scala.collection.JavaConversions._
import scala.concurrent.duration._
import scala.concurrent.{Await, ExecutionContext, Future}


/**
  * Created by PM on 25/01/2016.
  */
class Setup(datadir: File, wallet_opt: Option[EclairWallet] = None, overrideDefaults: Config = ConfigFactory.empty(), actorSystem: ActorSystem = ActorSystem()) extends Logging {

  logger.info(s"hello!")
  logger.info(s"version=${getClass.getPackage.getImplementationVersion} commit=${getClass.getPackage.getSpecificationVersion}")

  val config: Config = NodeParams.loadConfiguration(datadir, overrideDefaults)
  val nodeParams: NodeParams = NodeParams.makeNodeParams(datadir, config)
  val chain: String = config.getString("chain")

  logger.info(s"nodeid=${nodeParams.privateKey.publicKey.toBin} alias=${nodeParams.alias}")
  logger.info(s"using chain=$chain chainHash=${nodeParams.chainHash}")

  implicit val system = actorSystem
  implicit val timeout = Timeout(30 seconds)
  implicit val formats = org.json4s.DefaultFormats
  implicit val ec = ExecutionContext.Implicits.global

  def bootstrap: Future[Kit] = Future {

    val bitcoin = nodeParams.watcherType match {
      case BITCOINJ =>
        logger.warn("EXPERIMENTAL BITCOINJ MODE ENABLED!!!")
        val staticPeers = config.getConfigList("bitcoinj.static-peers").map(c => new InetSocketAddress(c.getString("host"), c.getInt("port"))).toList
        logger.info(s"using staticPeers=$staticPeers")
        val bitcoinjKit = new BitcoinjKit(chain, datadir, staticPeers)
        bitcoinjKit.startAsync()
        Await.ready(bitcoinjKit.initialized, 10 seconds)
        Bitcoinj(bitcoinjKit)
      case ELECTRUM =>
        logger.warn("EXPERIMENTAL ELECTRUM MODE ENABLED!!!")
        val addressesFile = chain match {
          case "test" => "/electrum/servers_testnet.json"
          case "regtest" => "/electrum/servers_regtest.json"
        }
        val stream = classOf[Setup].getResourceAsStream(addressesFile)
        val addresses = ElectrumClient.readServerAddresses(stream)
        val electrumClient = system.actorOf(SimpleSupervisor.props(Props(new ElectrumClient(addresses)), "electrum-client", SupervisorStrategy.Resume))
        Electrum(electrumClient)
      case _ => ???
    }

    val defaultFeerates = FeeratesPerByte(block_1 = config.getLong("default-feerates.delay-blocks.1"), blocks_2 = config.getLong("default-feerates.delay-blocks.2"), blocks_6 = config.getLong("default-feerates.delay-blocks.6"), blocks_12 = config.getLong("default-feerates.delay-blocks.12"), blocks_36 = config.getLong("default-feerates.delay-blocks.36"), blocks_72 = config.getLong("default-feerates.delay-blocks.72"))
    Globals.feeratesPerByte.set(defaultFeerates)
    Globals.feeratesPerKw.set(FeeratesPerKw(defaultFeerates))
    logger.info(s"initial feeratesPerByte=${Globals.feeratesPerByte.get()}")
    val feeProvider = (chain, bitcoin) match {
      case ("regtest", _) => new ConstantFeeProvider(defaultFeerates)
      case _ => new FallbackFeeProvider(new BitgoFeeProvider() :: new EarnDotComFeeProvider() :: new ConstantFeeProvider(defaultFeerates) :: Nil) // order matters!
    }
    system.scheduler.schedule(0 seconds, 10 minutes)(feeProvider.getFeerates.map {
      case feerates: FeeratesPerByte =>
        Globals.feeratesPerByte.set(feerates)
        Globals.feeratesPerKw.set(FeeratesPerKw(defaultFeerates))
        system.eventStream.publish(CurrentFeerates(Globals.feeratesPerKw.get))
        logger.info(s"current feeratesPerByte=${Globals.feeratesPerByte.get()}")
    })

    val watcher = bitcoin match {
      case Bitcoinj(bitcoinj) =>
        system.actorOf(SimpleSupervisor.props(BitcoinjWatcher.props(bitcoinj), "watcher", SupervisorStrategy.Resume))
      case Electrum(electrumClient) =>
        system.actorOf(SimpleSupervisor.props(Props(new ElectrumWatcher(electrumClient)), "watcher", SupervisorStrategy.Resume))
      case _ => ???
    }

    val wallet = bitcoin match {
      case _ if wallet_opt.isDefined => wallet_opt.get
      case Bitcoinj(bitcoinj) => new BitcoinjWallet(bitcoinj.initialized.map(_ => bitcoinj.wallet()))
      case Electrum(electrumClient) =>
        val electrumSeedPath = new File(datadir, "electrum_seed.dat")
        val electrumWallet = system.actorOf(ElectrumWallet.props(electrumSeedPath, electrumClient, ElectrumWallet.WalletParameters(Block.RegtestGenesisBlock.hash, allowSpendUnconfirmed = true)), "electrum-wallet")
        new ElectrumEclairWallet(electrumWallet)
      case _ => ???
    }

    wallet.getFinalAddress.map {
      case address => logger.info(s"initial wallet address=$address")
    }

    val paymentHandler = system.actorOf(SimpleSupervisor.props(config.getString("payment-handler") match {
      case "local" => LocalPaymentHandler.props(nodeParams)
      case "noop" => Props[NoopPaymentHandler]
    }, "payment-handler", SupervisorStrategy.Resume))
    val register = system.actorOf(SimpleSupervisor.props(Props(new Register), "register", SupervisorStrategy.Resume))
    val relayer = system.actorOf(SimpleSupervisor.props(Relayer.props(nodeParams, register, paymentHandler), "relayer", SupervisorStrategy.Resume))
    val router = system.actorOf(SimpleSupervisor.props(Router.props(nodeParams, watcher), "router", SupervisorStrategy.Resume))
    val authenticator = system.actorOf(SimpleSupervisor.props(Authenticator.props(nodeParams), "authenticator", SupervisorStrategy.Resume))
    val switchboard = system.actorOf(SimpleSupervisor.props(Switchboard.props(nodeParams, authenticator, watcher, router, relayer, wallet), "switchboard", SupervisorStrategy.Resume))
    val paymentInitiator = system.actorOf(SimpleSupervisor.props(PaymentInitiator.props(nodeParams.privateKey.publicKey, router, register), "payment-initiator", SupervisorStrategy.Restart))

    val kit = Kit(
      nodeParams = nodeParams,
      system = system,
      watcher = watcher,
      paymentHandler = paymentHandler,
      register = register,
      relayer = relayer,
      router = router,
      switchboard = switchboard,
      paymentInitiator = paymentInitiator,
      wallet = wallet)

<<<<<<< HEAD
    kit
  }

}

=======
    val zmqTimeout = after(5 seconds, using = system.scheduler)(Future.failed(BitcoinZMQConnectionTimeoutException))
    val tcpTimeout = after(5 seconds, using = system.scheduler)(Future.failed(TCPBindException(config.getInt("server.port"))))

    for {
      _ <- Future.firstCompletedOf(zmqConnected.future :: zmqTimeout :: Nil)
      _ <- Future.firstCompletedOf(tcpBound.future :: tcpTimeout :: Nil)
      _ <- if (config.getBoolean("api.enabled")) {
        logger.info(s"json-rpc api enabled on port=${config.getInt("api.port")}")
        val api = new Service {
          override val password = {
            val p = config.getString("api.password")
            if (p.isEmpty) throw EmptyAPIPasswordException else p
          }

          override def getInfoResponse: Future[GetInfoResponse] = Future.successful(
            GetInfoResponse(nodeId = nodeParams.privateKey.publicKey,
              alias = nodeParams.alias,
              port = config.getInt("server.port"),
              chainHash = nodeParams.chainHash,
              blockHeight = Globals.blockCount.intValue()))

          override def appKit: Kit = kit
        }
        val httpBound = Http().bindAndHandle(api.route, config.getString("api.binding-ip"), config.getInt("api.port")).recover {
          case _: BindFailedException => throw TCPBindException(config.getInt("api.port"))
        }
        val httpTimeout = after(5 seconds, using = system.scheduler)(Future.failed(TCPBindException(config.getInt("api.port"))))
        Future.firstCompletedOf(httpBound :: httpTimeout :: Nil)
      } else {
        Future.successful(logger.info("json-rpc api is disabled"))
      }
    } yield kit

  }

}

// @formatter:off
>>>>>>> 6142d92c
sealed trait Bitcoin

case class Bitcoinj(bitcoinjKit: BitcoinjKit) extends Bitcoin

case class Electrum(electrumClient: ActorRef) extends Bitcoin

case class Kit(nodeParams: NodeParams,
               system: ActorSystem,
               watcher: ActorRef,
               paymentHandler: ActorRef,
               register: ActorRef,
               relayer: ActorRef,
               router: ActorRef,
               switchboard: ActorRef,
               paymentInitiator: ActorRef,
               wallet: EclairWallet)

<<<<<<< HEAD
=======
case object BitcoinZMQConnectionTimeoutException extends RuntimeException("could not connect to bitcoind using zeromq")

case object BitcoinRPCConnectionException extends RuntimeException("could not connect to bitcoind using json-rpc")

case object EmptyAPIPasswordException extends RuntimeException("must set a user/password for the json-rpc api")
>>>>>>> 6142d92c
<|MERGE_RESOLUTION|>--- conflicted
+++ resolved
@@ -13,7 +13,7 @@
 import fr.acinq.eclair.blockchain.fee.{ConstantFeeProvider, _}
 import fr.acinq.eclair.blockchain.{EclairWallet, _}
 import fr.acinq.eclair.channel.Register
-import fr.acinq.eclair.io.{Authenticator, Server, Switchboard}
+import fr.acinq.eclair.io.{Authenticator, Switchboard}
 import fr.acinq.eclair.payment._
 import fr.acinq.eclair.router._
 import grizzled.slf4j.Logging
@@ -128,57 +128,16 @@
       paymentInitiator = paymentInitiator,
       wallet = wallet)
 
-<<<<<<< HEAD
     kit
   }
 
 }
 
-=======
-    val zmqTimeout = after(5 seconds, using = system.scheduler)(Future.failed(BitcoinZMQConnectionTimeoutException))
-    val tcpTimeout = after(5 seconds, using = system.scheduler)(Future.failed(TCPBindException(config.getInt("server.port"))))
-
-    for {
-      _ <- Future.firstCompletedOf(zmqConnected.future :: zmqTimeout :: Nil)
-      _ <- Future.firstCompletedOf(tcpBound.future :: tcpTimeout :: Nil)
-      _ <- if (config.getBoolean("api.enabled")) {
-        logger.info(s"json-rpc api enabled on port=${config.getInt("api.port")}")
-        val api = new Service {
-          override val password = {
-            val p = config.getString("api.password")
-            if (p.isEmpty) throw EmptyAPIPasswordException else p
-          }
-
-          override def getInfoResponse: Future[GetInfoResponse] = Future.successful(
-            GetInfoResponse(nodeId = nodeParams.privateKey.publicKey,
-              alias = nodeParams.alias,
-              port = config.getInt("server.port"),
-              chainHash = nodeParams.chainHash,
-              blockHeight = Globals.blockCount.intValue()))
-
-          override def appKit: Kit = kit
-        }
-        val httpBound = Http().bindAndHandle(api.route, config.getString("api.binding-ip"), config.getInt("api.port")).recover {
-          case _: BindFailedException => throw TCPBindException(config.getInt("api.port"))
-        }
-        val httpTimeout = after(5 seconds, using = system.scheduler)(Future.failed(TCPBindException(config.getInt("api.port"))))
-        Future.firstCompletedOf(httpBound :: httpTimeout :: Nil)
-      } else {
-        Future.successful(logger.info("json-rpc api is disabled"))
-      }
-    } yield kit
-
-  }
-
-}
-
 // @formatter:off
->>>>>>> 6142d92c
 sealed trait Bitcoin
-
 case class Bitcoinj(bitcoinjKit: BitcoinjKit) extends Bitcoin
-
 case class Electrum(electrumClient: ActorRef) extends Bitcoin
+// @formatter:on
 
 case class Kit(nodeParams: NodeParams,
                system: ActorSystem,
@@ -191,11 +150,6 @@
                paymentInitiator: ActorRef,
                wallet: EclairWallet)
 
-<<<<<<< HEAD
-=======
-case object BitcoinZMQConnectionTimeoutException extends RuntimeException("could not connect to bitcoind using zeromq")
 
-case object BitcoinRPCConnectionException extends RuntimeException("could not connect to bitcoind using json-rpc")
 
-case object EmptyAPIPasswordException extends RuntimeException("must set a user/password for the json-rpc api")
->>>>>>> 6142d92c
+case object EmptyAPIPasswordException extends RuntimeException("must set a user/password for the json-rpc api")