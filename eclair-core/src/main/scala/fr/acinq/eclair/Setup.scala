--- conflicted
+++ resolved
@@ -80,16 +80,12 @@
     case None => Databases.sqliteJDBC(chaindir)
   }
 
-<<<<<<< HEAD
-  val nodeParams = NodeParams.makeNodeParams(config, keyManager, None, database)
-=======
   val feeEstimator = new FeeEstimator {
     override def getFeeratePerKb(target: Int): Long = Globals.feeratesPerKB.get().feePerBlock(target)
     override def getFeeratePerKw(target: Int): Long = Globals.feeratesPerKw.get().feePerBlock(target)
   }
 
-  val nodeParams = NodeParams.makeNodeParams(config, keyManager, initTor(), database, feeEstimator)
->>>>>>> 131f50ad
+  val nodeParams = NodeParams.makeNodeParams(config, keyManager, None, database, feeEstimator)
 
   val serverBindingAddress = new InetSocketAddress(
     config.getString("server.binding-ip"),
