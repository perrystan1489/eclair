--- conflicted
+++ resolved
@@ -56,12 +56,12 @@
   }
 
   when(DISCONNECTED) {
-    case Event(Peer.Connect(NodeURI(_, address), init), d: DisconnectedData) =>
+    case Event(Peer.Connect(NodeURI(_, address)), _) =>
       // even if we are in a reconnection loop, we immediately process explicit connection requests
       context.actorOf(Client.props(nodeParams, authenticator, new InetSocketAddress(address.getHost, address.getPort), remoteNodeId, origin_opt = Some(sender())))
-      stay using d.copy(localInit = init)
-
-    case Event(Reconnect, d@DisconnectedData(address_opt, channels, attempts, _)) =>
+      stay
+
+    case Event(Reconnect, d@DisconnectedData(address_opt, channels, attempts)) =>
       address_opt match {
         case None => stay // no-op (this peer didn't initiate the connection and doesn't have the ip of the counterparty)
         case _ if channels.isEmpty => stay // no-op (no more channels with this peer)
@@ -77,15 +77,11 @@
       log.debug(s"got authenticated connection to $remoteNodeId@${address.getHostString}:${address.getPort}")
       transport ! TransportHandler.Listener(self)
       context watch transport
-<<<<<<< HEAD
-      val localInit = d.localInit.getOrElse(wire.Init(globalFeatures = nodeParams.globalFeatures, localFeatures = nodeParams.localFeatures))
-=======
       val localInit = nodeParams.overrideFeatures.get(remoteNodeId) match {
         case Some((gf, lf)) => wire.Init(globalFeatures = gf, localFeatures = lf)
         case None => wire.Init(globalFeatures = nodeParams.globalFeatures, localFeatures = nodeParams.localFeatures)
       }
       log.info(s"using globalFeatures=${localInit.globalFeatures} and localFeatures=${localInit.localFeatures}")
->>>>>>> 723d0dee
       transport ! localInit
 
       // we store the ip upon successful outgoing connection, keeping only the most recent one
@@ -144,11 +140,7 @@
         }
 
         // let's bring existing/requested channels online
-<<<<<<< HEAD
-        d.channels.values.toSet[ActorRef].foreach(_ ! INPUT_RECONNECTED(d.transport)) // we deduplicate with toSet because there might be two entries per channel (tmp id and final id)
-=======
         d.channels.values.toSet[ActorRef].foreach(_ ! INPUT_RECONNECTED(d.transport, d.localInit, remoteInit)) // we deduplicate with toSet because there might be two entries per channel (tmp id and final id)
->>>>>>> 723d0dee
         goto(CONNECTED) using ConnectedData(d.address_opt, d.transport, d.localInit, remoteInit, d.channels.map { case (k: ChannelId, v) => (k, v) })
       } else {
         log.warning(s"incompatible features, disconnecting")
@@ -505,11 +497,7 @@
     def channels: Map[_ <: ChannelId, ActorRef] // will be overridden by Map[FinalChannelId, ActorRef] or Map[ChannelId, ActorRef]
   }
   case class Nothing() extends Data { override def address_opt = None; override def channels = Map.empty }
-<<<<<<< HEAD
-  case class DisconnectedData(address_opt: Option[InetSocketAddress], channels: Map[FinalChannelId, ActorRef], attempts: Int = 0, localInit: Option[wire.Init] = None) extends Data
-=======
   case class DisconnectedData(address_opt: Option[InetSocketAddress], channels: Map[FinalChannelId, ActorRef], attempts: Int = 0) extends Data
->>>>>>> 723d0dee
   case class InitializingData(address_opt: Option[InetSocketAddress], transport: ActorRef, channels: Map[FinalChannelId, ActorRef], origin_opt: Option[ActorRef], localInit: wire.Init) extends Data
   case class ConnectedData(address_opt: Option[InetSocketAddress], transport: ActorRef, localInit: wire.Init, remoteInit: wire.Init, channels: Map[ChannelId, ActorRef], gossipTimestampFilter: Option[GossipTimestampFilter] = None, behavior: Behavior = Behavior(), expectedPong_opt: Option[ExpectedPong] = None) extends Data
   case class ExpectedPong(ping: Ping, timestamp: Long = Platform.currentTime)
@@ -522,7 +510,7 @@
   case object CONNECTED extends State
 
   case class Init(previousKnownAddress: Option[InetSocketAddress], storedChannels: Set[HasCommitments])
-  case class Connect(uri: NodeURI, init: Option[wire.Init] = None)
+  case class Connect(uri: NodeURI)
   case object Reconnect
   case object Disconnect
   case object ResumeAnnouncements
