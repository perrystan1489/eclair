--- conflicted
+++ resolved
@@ -1813,21 +1813,12 @@
 //      htlcPenaltyTxs.foreach(htlcPenaltyTx => Transaction.correctlySpends(htlcPenaltyTx, Seq(revokedTx), ScriptFlags.STANDARD_SCRIPT_VERIFY_FLAGS))
 
       // two main outputs are 760 000 and 200 000
-<<<<<<< HEAD
-      assert(mainTx.txOut(0).amount == Satoshi(741510))
-      assert(mainPenaltyTx.txOut(0).amount == Satoshi(195170))
-//      assert(htlcPenaltyTxs(0).txOut(0).amount == Satoshi(4230))
-//      assert(htlcPenaltyTxs(1).txOut(0).amount == Satoshi(4230))
-//      assert(htlcPenaltyTxs(2).txOut(0).amount == Satoshi(4230))
-//      assert(htlcPenaltyTxs(3).txOut(0).amount == Satoshi(4230))
-=======
       assert(mainTx.txOut(0).amount == Satoshi(741490))
       assert(mainPenaltyTx.txOut(0).amount == Satoshi(195150))
-      assert(htlcPenaltyTxs(0).txOut(0).amount == Satoshi(4530))
-      assert(htlcPenaltyTxs(1).txOut(0).amount == Satoshi(4530))
-      assert(htlcPenaltyTxs(2).txOut(0).amount == Satoshi(4530))
-      assert(htlcPenaltyTxs(3).txOut(0).amount == Satoshi(4530))
->>>>>>> a85ba9ce
+//      assert(htlcPenaltyTxs(0).txOut(0).amount == Satoshi(4530))
+//      assert(htlcPenaltyTxs(1).txOut(0).amount == Satoshi(4530))
+//      assert(htlcPenaltyTxs(2).txOut(0).amount == Satoshi(4530))
+//      assert(htlcPenaltyTxs(3).txOut(0).amount == Satoshi(4530))
 
       awaitCond(alice.stateName == CLOSING)
       assert(alice.stateData.asInstanceOf[DATA_CLOSING].revokedCommitPublished.size == 1)
