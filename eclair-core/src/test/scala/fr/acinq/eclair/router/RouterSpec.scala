--- conflicted
+++ resolved
@@ -67,13 +67,8 @@
       watcher.expectMsgType[WatchSpentBasic]
       peerConnection.send(router, PeerRoutingMessage(peerConnection.ref, remoteNodeId, update_ac))
       peerConnection.expectMsg(TransportHandler.ReadAck(update_ac))
-<<<<<<< HEAD
       peerConnection.expectMsg(GossipDecision.Accepted(update_ac.copy(signature = null)))
       router ! PeerRoutingMessage(peerConnection.ref, remoteNodeId, node_c)
-=======
-      peerConnection.expectMsg(GossipDecision.Accepted(update_ac))
-      peerConnection.send(router, PeerRoutingMessage(peerConnection.ref, remoteNodeId, node_c))
->>>>>>> ff5362e4
       peerConnection.expectMsg(TransportHandler.ReadAck(node_c))
       peerConnection.expectMsg(GossipDecision.Accepted(node_c))
       eventListener.expectMsg(ChannelsDiscovered(SingleChannelDiscovered(chan_ac, 1000000 sat, None, None) :: Nil))
@@ -119,18 +114,11 @@
 
     {
       // duplicates
-<<<<<<< HEAD
       // we don't handle store on Android
       // router ! PeerRoutingMessage(peerConnection.ref, remoteNodeId, node_a)
       // peerConnection.expectMsg(TransportHandler.ReadAck(node_a))
       // peerConnection.expectMsg(GossipDecision.Duplicate(node_a))
       router ! PeerRoutingMessage(peerConnection.ref, remoteNodeId, chan_ab)
-=======
-      peerConnection.send(router, PeerRoutingMessage(peerConnection.ref, remoteNodeId, node_b))
-      peerConnection.expectMsg(TransportHandler.ReadAck(node_b))
-      peerConnection.expectMsg(GossipDecision.Duplicate(node_b))
-      peerConnection.send(router, PeerRoutingMessage(peerConnection.ref, remoteNodeId, chan_ab))
->>>>>>> ff5362e4
       peerConnection.expectMsg(TransportHandler.ReadAck(chan_ab))
       peerConnection.expectMsg(GossipDecision.Duplicate(chan_ab))
       peerConnection.send(router, PeerRoutingMessage(peerConnection.ref, remoteNodeId, update_ab))
@@ -142,7 +130,6 @@
     }
 
     {
-<<<<<<< HEAD
       // invalid signatures test is skipped on Android
       // skipped on Android
 //      val invalid_node_a = node_a.copy(timestamp = node_a.timestamp + 10)
@@ -160,24 +147,6 @@
 //      peerConnection.expectNoMsg(100 millis)
 //      router ! Router.TickBroadcast
 //      eventListener.expectNoMsg(100 millis)
-=======
-      // invalid signatures
-      val invalid_node_b = node_b.copy(timestamp = node_b.timestamp + 10)
-      val invalid_chan_ac = channelAnnouncement(ShortChannelId(420000, 101, 1), priv_a, priv_c, priv_funding_a, priv_funding_c).copy(nodeId1 = randomKey.publicKey)
-      val invalid_update_ab = update_ab.copy(cltvExpiryDelta = CltvExpiryDelta(21), timestamp = update_ab.timestamp + 1)
-      peerConnection.send(router, PeerRoutingMessage(peerConnection.ref, remoteNodeId, invalid_node_b))
-      peerConnection.expectMsg(TransportHandler.ReadAck(invalid_node_b))
-      peerConnection.expectMsg(GossipDecision.InvalidSignature(invalid_node_b))
-      peerConnection.send(router, PeerRoutingMessage(peerConnection.ref, remoteNodeId, invalid_chan_ac))
-      peerConnection.expectMsg(TransportHandler.ReadAck(invalid_chan_ac))
-      peerConnection.expectMsg(GossipDecision.InvalidSignature(invalid_chan_ac))
-      peerConnection.send(router, PeerRoutingMessage(peerConnection.ref, remoteNodeId, invalid_update_ab))
-      peerConnection.expectMsg(TransportHandler.ReadAck(invalid_update_ab))
-      peerConnection.expectMsg(GossipDecision.InvalidSignature(invalid_update_ab))
-      peerConnection.expectNoMsg(100 millis)
-      router ! Router.TickBroadcast
-      eventListener.expectNoMsg(100 millis)
->>>>>>> ff5362e4
     }
 
     {
@@ -212,13 +181,8 @@
       val node_y = makeNodeAnnouncement(priv_y, "node-Y", Color(123, 100, -40), Nil, hex"0200")
       peerConnection.send(router, PeerRoutingMessage(peerConnection.ref, remoteNodeId, update_ay))
       peerConnection.expectMsg(TransportHandler.ReadAck(update_ay))
-<<<<<<< HEAD
       peerConnection.expectMsg(GossipDecision.NoRelatedChannel(update_ay.copy(signature = null)))
       router ! PeerRoutingMessage(peerConnection.ref, remoteNodeId, node_y)
-=======
-      peerConnection.expectMsg(GossipDecision.NoRelatedChannel(update_ay))
-      peerConnection.send(router, PeerRoutingMessage(peerConnection.ref, remoteNodeId, node_y))
->>>>>>> ff5362e4
       peerConnection.expectMsg(TransportHandler.ReadAck(node_y))
       peerConnection.expectMsg(GossipDecision.NoKnownChannel(node_y))
       peerConnection.expectNoMsg(100 millis)
@@ -517,16 +481,9 @@
 
     val response = sender.expectMsgType[RouteResponse]
     // the route hasn't changed (nodes are the same)
-<<<<<<< HEAD
-    assert(response.hops.map(_.nodeId).toList == preComputedRoute.dropRight(1).toList)
-    assert(response.hops.last.nextNodeId == preComputedRoute.last)
-    // On Android we strip the signatures and chain hash
-    assert(response.hops.map(_.lastUpdate).toList == List(update_ab.copy(signature = null), update_bc.copy(signature = null), update_cd.copy(signature = null)))
-=======
     assert(response.routes.head.hops.map(_.nodeId).toList == preComputedRoute.dropRight(1).toList)
     assert(response.routes.head.hops.last.nextNodeId == preComputedRoute.last)
-    assert(response.routes.head.hops.map(_.lastUpdate).toList == List(update_ab, update_bc, update_cd))
->>>>>>> ff5362e4
+    assert(response.routes.head.hops.map(_.lastUpdate).toList == List(shrink(update_ab), shrink(update_bc), shrink(update_cd)))
   }
 
   ignore("ask for channels that we marked as stale for which we receive a new update") { fixture =>
@@ -564,24 +521,24 @@
     import fixture._
 
     val sender = TestProbe()
-    sender.send(router, GetRoutingState)
-    val channel_ab = sender.expectMsgType[RoutingState].channels.find(_.ann == chan_ab).get
-    assert(channel_ab.meta_opt === None)
+//    sender.send(router, GetRoutingState)
+//    val channel_ab = sender.expectMsgType[RoutingState].channels.find(_.ann == chan_ab).get
+//    assert(channel_ab.meta_opt === None)
 
     {
       // When the local channel comes back online, it will send a LocalChannelUpdate to the router.
       val balances = Set[Option[MilliSatoshi]](Some(10000 msat), Some(15000 msat))
       val commitments = CommitmentsSpec.makeCommitments(10000 msat, 15000 msat, a, b, announceChannel = true)
       sender.send(router, LocalChannelUpdate(sender.ref, null, channelId_ab, b, Some(chan_ab), update_ab, commitments))
-      sender.send(router, GetRoutingState)
-      val channel_ab = sender.expectMsgType[RoutingState].channels.find(_.ann == chan_ab).get
-      assert(Set(channel_ab.meta_opt.map(_.balance1), channel_ab.meta_opt.map(_.balance2)) === balances)
+//      sender.send(router, GetRoutingState)
+//      val channel_ab = sender.expectMsgType[RoutingState].channels.find(_.ann == chan_ab).get
+//      assert(Set(channel_ab.meta_opt.map(_.balance1), channel_ab.meta_opt.map(_.balance2)) === balances)
       // And the graph should be updated too.
       sender.send(router, Symbol("data"))
       val g = sender.expectMsgType[Data].graph
       val edge_ab = g.getEdge(ChannelDesc(channelId_ab, a, b)).get
       val edge_ba = g.getEdge(ChannelDesc(channelId_ab, b, a)).get
-      assert(edge_ab.capacity == channel_ab.capacity && edge_ba.capacity == channel_ab.capacity)
+//      assert(edge_ab.capacity == channel_ab.capacity && edge_ba.capacity == channel_ab.capacity)
       assert(balances.contains(edge_ab.balance_opt))
       assert(edge_ba.balance_opt === None)
     }
@@ -596,15 +553,15 @@
       val balances = Set[Option[MilliSatoshi]](Some(11000 msat), Some(14000 msat))
       val commitments = CommitmentsSpec.makeCommitments(11000 msat, 14000 msat, a, b, announceChannel = true)
       sender.send(router, LocalChannelUpdate(sender.ref, null, channelId_ab, b, Some(chan_ab), update_ab, commitments))
-      sender.send(router, GetRoutingState)
-      val channel_ab = sender.expectMsgType[RoutingState].channels.find(_.ann == chan_ab).get
-      assert(Set(channel_ab.meta_opt.map(_.balance1), channel_ab.meta_opt.map(_.balance2)) === balances)
+//      sender.send(router, GetRoutingState)
+//      val channel_ab = sender.expectMsgType[RoutingState].channels.find(_.ann == chan_ab).get
+//      assert(Set(channel_ab.meta_opt.map(_.balance1), channel_ab.meta_opt.map(_.balance2)) === balances)
       // And the graph should be updated too.
       sender.send(router, Symbol("data"))
       val g = sender.expectMsgType[Data].graph
       val edge_ab = g.getEdge(ChannelDesc(channelId_ab, a, b)).get
       val edge_ba = g.getEdge(ChannelDesc(channelId_ab, b, a)).get
-      assert(edge_ab.capacity == channel_ab.capacity && edge_ba.capacity == channel_ab.capacity)
+//      assert(edge_ab.capacity == channel_ab.capacity && edge_ba.capacity == channel_ab.capacity)
       assert(balances.contains(edge_ab.balance_opt))
       assert(edge_ba.balance_opt === None)
     }
@@ -614,15 +571,15 @@
       val balances = Set[Option[MilliSatoshi]](Some(12000 msat), Some(13000 msat))
       val commitments = CommitmentsSpec.makeCommitments(12000 msat, 13000 msat, a, b, announceChannel = true)
       sender.send(router, AvailableBalanceChanged(sender.ref, null, channelId_ab, commitments))
-      sender.send(router, GetRoutingState)
-      val channel_ab = sender.expectMsgType[RoutingState].channels.find(_.ann == chan_ab).get
-      assert(Set(channel_ab.meta_opt.map(_.balance1), channel_ab.meta_opt.map(_.balance2)) === balances)
+//      sender.send(router, GetRoutingState)
+//      val channel_ab = sender.expectMsgType[RoutingState].channels.find(_.ann == chan_ab).get
+//      assert(Set(channel_ab.meta_opt.map(_.balance1), channel_ab.meta_opt.map(_.balance2)) === balances)
       // And the graph should be updated too.
       sender.send(router, Symbol("data"))
       val g = sender.expectMsgType[Data].graph
       val edge_ab = g.getEdge(ChannelDesc(channelId_ab, a, b)).get
       val edge_ba = g.getEdge(ChannelDesc(channelId_ab, b, a)).get
-      assert(edge_ab.capacity == channel_ab.capacity && edge_ba.capacity == channel_ab.capacity)
+//      assert(edge_ab.capacity == channel_ab.capacity && edge_ba.capacity == channel_ab.capacity)
       assert(balances.contains(edge_ab.balance_opt))
       assert(edge_ba.balance_opt === None)
     }
