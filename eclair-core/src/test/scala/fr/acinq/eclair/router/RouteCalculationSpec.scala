package fr.acinq.eclair.router

import fr.acinq.bitcoin.Crypto.{PrivateKey, PublicKey}
import fr.acinq.bitcoin.{BinaryData, Block, Crypto, MilliSatoshi}
import fr.acinq.eclair.payment.PaymentRequest.ExtraHop
<<<<<<< HEAD
import fr.acinq.eclair.{Globals, randomKey, toShortId}
import fr.acinq.eclair.wire.{ChannelAnnouncement, ChannelUpdate, PerHopPayload}
import fr.acinq.eclair.payment._
=======
import fr.acinq.eclair.payment._
import fr.acinq.eclair.wire.{ChannelAnnouncement, ChannelUpdate, PerHopPayload}
import fr.acinq.eclair.{Globals, randomKey, toShortId}
>>>>>>> 4a4640bc
import org.junit.runner.RunWith
import org.scalatest.FunSuite
import org.scalatest.junit.JUnitRunner

import scala.compat.Platform
import scala.concurrent.Await
import scala.concurrent.duration._

/**
  * Created by PM on 31/05/2016.
  */
@RunWith(classOf[JUnitRunner])
class RouteCalculationSpec extends FunSuite {

  val (a, b, c, d, e) = (randomKey.publicKey, randomKey.publicKey, randomKey.publicKey, randomKey.publicKey, randomKey.publicKey)

  test("calculate simple route") {

    val channels = List(
      ChannelDesc(1L, a, b),
      ChannelDesc(2L, b, c),
      ChannelDesc(3L, c, d),
      ChannelDesc(4L, d, e)
    )

    val route = Router.findRouteDijkstra(a, e, channels)
    assert(route.map(_.id) === 1 :: 2 :: 3 :: 4 :: Nil)

  }

  test("randomize routes") {

    val channels = List(
      ChannelDesc(1L, a, b),
      ChannelDesc(2L, a, b),
      ChannelDesc(3L, b, c),
      ChannelDesc(4L, b, c),
      ChannelDesc(5L, c, d),
      ChannelDesc(6L, c, d),
      ChannelDesc(4L, d, e),
      ChannelDesc(5L, d, e)
    )

    val routes = for (i <- 0 until 10) yield Router.findRouteDijkstra(a, e, channels)
    assert(routes.exists(_ != routes.head))

  }

  test("no local channels") {

    val channels = List(
      ChannelDesc(2L, b, c),
      ChannelDesc(4L, d, e)
    )

    val exc = intercept[RuntimeException] {
      Router.findRouteDijkstra(a, e, channels)
    }
    assert(exc == RouteNotFound)
  }

  test("route not found") {

    val channels = List(
      ChannelDesc(1L, a, b),
      ChannelDesc(2L, b, c),
      ChannelDesc(4L, d, e)
    )

    val exc = intercept[RuntimeException] {
      Router.findRouteDijkstra(a, e, channels)
    }
    assert(exc == RouteNotFound)
  }

  test("route not found (unknown destination)") {

    val channels = List(
      ChannelDesc(1L, a, b),
      ChannelDesc(2L, b, c),
      ChannelDesc(3L, c, d)
    )

    val exc = intercept[RuntimeException] {
      Router.findRouteDijkstra(a, e, channels)
    }
    assert(exc == RouteNotFound)
  }

  test("route to self") {

    val channels = List(
      ChannelDesc(1L, a, b),
      ChannelDesc(2L, b, c),
      ChannelDesc(3L, c, d),
      ChannelDesc(4L, d, e)
    )

    val exc = intercept[RuntimeException] {
      Router.findRouteDijkstra(a, a, channels)
    }
    assert(exc == CannotRouteToSelf)
  }

  test("route to immediate neighbor") {
    val channels = List(
      ChannelDesc(1L, a, b),
      ChannelDesc(2L, b, c),
      ChannelDesc(3L, c, d),
      ChannelDesc(4L, d, e)
    )

    val route = Router.findRouteDijkstra(a, b, channels)
    assert(route.map(_.id) === 1 :: Nil)
  }

  test("directed graph") {
    val channels = List(
      ChannelDesc(1L, a, b),
      ChannelDesc(2L, b, c),
      ChannelDesc(3L, c, d),
      ChannelDesc(4L, d, e)
    )

    // a->e works, e->a fails

    Router.findRouteDijkstra(a, e, channels)

    intercept[RuntimeException] {
      Router.findRouteDijkstra(e, a, channels)
    }

  }

  test("compute an example sig") {
    val data = BinaryData("00" * 32)
    val key = PrivateKey(BinaryData("11" * 32))
    val sig = Crypto.encodeSignature(Crypto.sign(data, key))
    assert(Crypto.isDERSignature(sig :+ 1.toByte))
  }

  test("calculate route and return metadata") {

    val DUMMY_SIG = BinaryData("3045022100e0a180fdd0fe38037cc878c03832861b40a29d32bd7b40b10c9e1efc8c1468a002205ae06d1624896d0d29f4b31e32772ea3cb1b4d7ed4e077e5da28dcc33c0e781201")

    val uab = ChannelUpdate(DUMMY_SIG, Block.RegtestGenesisBlock.hash, 1L, 0L, "0000", 1, 42, 2500, 140)
    val uba = ChannelUpdate(DUMMY_SIG, Block.RegtestGenesisBlock.hash, 1L, 1L, "0001", 1, 43, 2501, 141)
    val ubc = ChannelUpdate(DUMMY_SIG, Block.RegtestGenesisBlock.hash, 2L, 1L, "0000", 1, 44, 2502, 142)
    val ucb = ChannelUpdate(DUMMY_SIG, Block.RegtestGenesisBlock.hash, 2L, 1L, "0001", 1, 45, 2503, 143)
    val ucd = ChannelUpdate(DUMMY_SIG, Block.RegtestGenesisBlock.hash, 3L, 1L, "0000", 1, 46, 2504, 144)
    val udc = ChannelUpdate(DUMMY_SIG, Block.RegtestGenesisBlock.hash, 3L, 1L, "0001", 1, 47, 2505, 145)
    val ude = ChannelUpdate(DUMMY_SIG, Block.RegtestGenesisBlock.hash, 4L, 1L, "0000", 1, 48, 2506, 146)
    val ued = ChannelUpdate(DUMMY_SIG, Block.RegtestGenesisBlock.hash, 4L, 1L, "0001", 1, 49, 2507, 147)

    val updates = Map(
      ChannelDesc(1L, a, b) -> uab,
      ChannelDesc(1L, b, a) -> uba,
      ChannelDesc(2L, b, c) -> ubc,
      ChannelDesc(2L, c, b) -> ucb,
      ChannelDesc(3L, c, d) -> ucd,
      ChannelDesc(3L, d, c) -> udc,
      ChannelDesc(4L, d, e) -> ude,
      ChannelDesc(4L, e, d) -> ued
    )

    import scala.concurrent.ExecutionContext.Implicits.global
    val hops = Await.result(Router.findRoute(a, e, updates), 3 seconds)

    assert(hops === Hop(a, b, uab) :: Hop(b, c, ubc) :: Hop(c, d, ucd) :: Hop(d, e, ude) :: Nil)
  }

  test("calculate route with extra hops") {
    // E (sender) -> D - public -> C - private -> B - private -> A (receiver)

    val amount = MilliSatoshi(100000000L)
    val paymentPreimage = BinaryData("0" * 32)
    val paymentHash = Crypto.sha256(paymentPreimage)
    val privateKey = PrivateKey("bb77027e3b6ef55f3b16eb6973d124f68e0c2afc16accc00a44ec6b3d1e58cc601")

    // Ask router for a route from 02f0b230e53723ccc331db140edc518be1ee5ab29a508104a4be2f5be922c928e8 (node C)
    // to 0299439d988cbf31388d59e3d6f9e184e7a0739b8b8fcdc298957216833935f9d3 (node A)
    val hopCB = Hop(PublicKey("02f0b230e53723ccc331db140edc518be1ee5ab29a508104a4be2f5be922c928e8"),
      PublicKey("032b4af42b5e8089a7a06005ead9ac4667527390ee39c998b7b0307f0d81d7f4ac"),
      ChannelUpdate("3044022075bc283539935b1bc126035ef98d0f9bcd5dd7b0832b0a6175dc14a5ee12d47102203d141a4da4f83fca9d65bddfb9ee6ea5cdfcdb364de062d1370500f511b8370701",
        "06226e46111a0b59caaf126043eb5bbf28c34f3a5e332a1fc7b2b73cf188910f", 24412456671576064L, 1509366313, BinaryData("0000"), 144, 1000, 546000, 10))

    val hopBA = Hop(PublicKey("032b4af42b5e8089a7a06005ead9ac4667527390ee39c998b7b0307f0d81d7f4ac"),
      PublicKey("0299439d988cbf31388d59e3d6f9e184e7a0739b8b8fcdc298957216833935f9d3"),
      ChannelUpdate("304402205e9b28e26add5417ad97f6eb161229dd7db0d7848e146a1856a8841238bc627902203cc59996ca490375fd76a3327adfb7c5150ee3288ad1663b8c4fbe8908eb489a01",
        "06226e46111a0b59caaf126043eb5bbf28c34f3a5e332a1fc7b2b73cf188910f", 23366821113626624L, 1509455356, BinaryData("0001"), 144, 1000, 546000, 10))

    val reverseRoute = List(hopBA, hopCB)
    val extraRoute = PaymentHop.buildExtra(reverseRoute, amount.amount)

    assert(extraRoute === List(ExtraHop(PublicKey("02f0b230e53723ccc331db140edc518be1ee5ab29a508104a4be2f5be922c928e8"), 24412456671576064L, 547005, 144),
<<<<<<< HEAD
      ExtraHop(PublicKey("032b4af42b5e8089a7a06005ead9ac4667527390ee39c998b7b0307f0d81d7f4ac") ,23366821113626624L, 547000, 144)))
=======
      ExtraHop(PublicKey("032b4af42b5e8089a7a06005ead9ac4667527390ee39c998b7b0307f0d81d7f4ac"), 23366821113626624L, 547000, 144)))
>>>>>>> 4a4640bc

    // Sender side

    // Ask router for a route D -> C
    val hopDC = Hop(PublicKey("03c1b07dbe10e178216150b49646ded556466ed15368857fa721cf1acd9d9a6f24"),
      PublicKey("02f0b230e53723ccc331db140edc518be1ee5ab29a508104a4be2f5be922c928e8"),
      ChannelUpdate("3044022060c1034092d4e41d75271eb619ef0a0f00d0b5a61c4245e0f14eeac91a3c823202200da9c8b8067e73c32aea41cb9eec050ce49cb944877d9abb3b08be2dea92497301",
        "06226e46111a0b59caaf126043eb5bbf28c34f3a5e332a1fc7b2b73cf188910f", 24403660578553856L, 1509456040, BinaryData("0001"), 144, 1000, 546000, 10))

    val (amt, expiry, payloads) = PaymentLifecycle.buildPayloads(amount.amount, 10, Seq(hopDC) ++ extraRoute)

    assert(payloads === List(PerHopPayload(24403660578553856L, 101094005L, 298),
      PerHopPayload(24412456671576064L, 100547000L, 154), PerHopPayload(23366821113626624L, 100000000L, 10), PerHopPayload(0L, 100000000L, 10)))

    assert(amt == 101641015L)
    assert(expiry == 442)
  }

  test("stale channels pruning") {
    // set current block height
    Globals.blockCount.set(500000)
<<<<<<< HEAD
    // we only care about timestamps
    def channelAnnouncement(shortChannelId: Long) = ChannelAnnouncement("", "", "", "", "", "", shortChannelId, randomKey.publicKey, randomKey.publicKey, randomKey.publicKey, randomKey.publicKey)
    def channelUpdate(shortChannelId: Long, timestamp: Long) = ChannelUpdate("", "", shortChannelId, timestamp, "", 0, 0, 0, 0)
    def desc(shortChannelId: Long) = ChannelDesc(shortChannelId, randomKey.publicKey, randomKey.publicKey)
    def daysAgoInBlocks(daysAgo: Int): Int = Globals.blockCount.get().toInt - 144 * daysAgo
=======

    // we only care about timestamps
    def channelAnnouncement(shortChannelId: Long) = ChannelAnnouncement("", "", "", "", "", "", shortChannelId, randomKey.publicKey, randomKey.publicKey, randomKey.publicKey, randomKey.publicKey)

    def channelUpdate(shortChannelId: Long, timestamp: Long) = ChannelUpdate("", "", shortChannelId, timestamp, "", 0, 0, 0, 0)

    def desc(shortChannelId: Long) = ChannelDesc(shortChannelId, randomKey.publicKey, randomKey.publicKey)

    def daysAgoInBlocks(daysAgo: Int): Int = Globals.blockCount.get().toInt - 144 * daysAgo

>>>>>>> 4a4640bc
    def daysAgoInSeconds(daysAgo: Int): Long = Platform.currentTime / 1000 - daysAgo * 24 * 3600

    // a is an old channel with an old channel update => PRUNED
    val id_a = toShortId(daysAgoInBlocks(16), 0, 0)
    val chan_a = channelAnnouncement(id_a)
    val upd_a = channelUpdate(id_a, daysAgoInSeconds(30))
    // b is an old channel with no channel update  => PRUNED
    val id_b = toShortId(daysAgoInBlocks(16), 1, 0)
    val chan_b = channelAnnouncement(id_b)
    // c is an old channel with a recent channel update  => KEPT
    val id_c = toShortId(daysAgoInBlocks(16), 2, 0)
    val chan_c = channelAnnouncement(id_c)
    val upd_c = channelUpdate(id_c, daysAgoInSeconds(2))
    // d is a recent channel with a recent channel update  => KEPT
    val id_d = toShortId(daysAgoInBlocks(2), 0, 0)
    val chan_d = channelAnnouncement(id_d)
    val upd_d = channelUpdate(id_d, daysAgoInSeconds(2))
    // e is a recent channel with no channel update  => KEPT
    val id_e = toShortId(daysAgoInBlocks(1), 0, 0)
    val chan_e = channelAnnouncement(id_e)

    val channels = Map(id_a -> chan_a, id_b -> chan_b, id_c -> chan_c, id_d -> chan_d, id_e -> chan_e)
    val updates = Map(desc(id_a) -> upd_a, desc(id_c) -> upd_c, desc(id_d) -> upd_d)

    val staleChannels = Router.getStaleChannels(channels, updates).toSet

    assert(staleChannels === Set(id_a, id_b))

  }

}<|MERGE_RESOLUTION|>--- conflicted
+++ resolved
@@ -3,15 +3,9 @@
 import fr.acinq.bitcoin.Crypto.{PrivateKey, PublicKey}
 import fr.acinq.bitcoin.{BinaryData, Block, Crypto, MilliSatoshi}
 import fr.acinq.eclair.payment.PaymentRequest.ExtraHop
-<<<<<<< HEAD
-import fr.acinq.eclair.{Globals, randomKey, toShortId}
-import fr.acinq.eclair.wire.{ChannelAnnouncement, ChannelUpdate, PerHopPayload}
-import fr.acinq.eclair.payment._
-=======
 import fr.acinq.eclair.payment._
 import fr.acinq.eclair.wire.{ChannelAnnouncement, ChannelUpdate, PerHopPayload}
 import fr.acinq.eclair.{Globals, randomKey, toShortId}
->>>>>>> 4a4640bc
 import org.junit.runner.RunWith
 import org.scalatest.FunSuite
 import org.scalatest.junit.JUnitRunner
@@ -207,11 +201,7 @@
     val extraRoute = PaymentHop.buildExtra(reverseRoute, amount.amount)
 
     assert(extraRoute === List(ExtraHop(PublicKey("02f0b230e53723ccc331db140edc518be1ee5ab29a508104a4be2f5be922c928e8"), 24412456671576064L, 547005, 144),
-<<<<<<< HEAD
-      ExtraHop(PublicKey("032b4af42b5e8089a7a06005ead9ac4667527390ee39c998b7b0307f0d81d7f4ac") ,23366821113626624L, 547000, 144)))
-=======
       ExtraHop(PublicKey("032b4af42b5e8089a7a06005ead9ac4667527390ee39c998b7b0307f0d81d7f4ac"), 23366821113626624L, 547000, 144)))
->>>>>>> 4a4640bc
 
     // Sender side
 
@@ -233,24 +223,16 @@
   test("stale channels pruning") {
     // set current block height
     Globals.blockCount.set(500000)
-<<<<<<< HEAD
+
     // we only care about timestamps
     def channelAnnouncement(shortChannelId: Long) = ChannelAnnouncement("", "", "", "", "", "", shortChannelId, randomKey.publicKey, randomKey.publicKey, randomKey.publicKey, randomKey.publicKey)
+
     def channelUpdate(shortChannelId: Long, timestamp: Long) = ChannelUpdate("", "", shortChannelId, timestamp, "", 0, 0, 0, 0)
+
     def desc(shortChannelId: Long) = ChannelDesc(shortChannelId, randomKey.publicKey, randomKey.publicKey)
+
     def daysAgoInBlocks(daysAgo: Int): Int = Globals.blockCount.get().toInt - 144 * daysAgo
-=======
-
-    // we only care about timestamps
-    def channelAnnouncement(shortChannelId: Long) = ChannelAnnouncement("", "", "", "", "", "", shortChannelId, randomKey.publicKey, randomKey.publicKey, randomKey.publicKey, randomKey.publicKey)
-
-    def channelUpdate(shortChannelId: Long, timestamp: Long) = ChannelUpdate("", "", shortChannelId, timestamp, "", 0, 0, 0, 0)
-
-    def desc(shortChannelId: Long) = ChannelDesc(shortChannelId, randomKey.publicKey, randomKey.publicKey)
-
-    def daysAgoInBlocks(daysAgo: Int): Int = Globals.blockCount.get().toInt - 144 * daysAgo
-
->>>>>>> 4a4640bc
+
     def daysAgoInSeconds(daysAgo: Int): Long = Platform.currentTime / 1000 - daysAgo * 24 * 3600
 
     // a is an old channel with an old channel update => PRUNED
